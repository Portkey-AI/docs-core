---
title: Optimizing Prompts for Customer Support using Portkey | LLama Prompt Ops Integration
---

Llama Prompt Ops is a Python package that automatically optimizes prompts for Llama models. It transforms prompts that work well with other LLMs into prompts that are optimized for Llama models, improving performance and reliability.

This guide shows you how to combine Llama Prompt Ops with Portkey to optimize prompts for Llama models using enterprise-grade LLM infrastructure. You'll build a system that analyzes support messages to extract urgency, sentiment, and relevant service categories.

<Card href="https://github.com/meta-llama/llama-prompt-ops" icon="link">
    Learn More about Llama Prompt Ops on it's Official Github
</Card>


You can explore the complete dataset and prompt in the use-cases/facility-support-analyzer directory, which contains the sample data and system prompts used in this guide. By using Portkey, you'll gain access to:

- **1600+ LLM models** through a unified API interface
- **Enterprise-grade controls** for production deployments
- **Comprehensive observability** with 40+ key metrics and request logs
- **Governance features** including spend tracking and budget limits
- **Security guardrails** like PII detection and content filtering

Portkey provides a drop-in replacement for LLM providers in the llama-prompt-ops workflow, requiring minimal configuration changes.



### Understanding the Facility Support Analyzer

Before diving into the installation, let's take a closer look at the components of this use case. You can find all the relevant files in the [use-cases/facility-support-analyzer](https://github.com/meta-llama/llama-prompt-ops/blob/main/use-cases/facility-support-analyzer) directory:

- `facility_prompt_sys.txt` - System prompt for the task
- `facility_v2_test.json`- Dataset with customer service messages
- `facility-simple.yaml` - Simple configuration file
- `eval.ipynb`- Evaluation notebook

### Existing System Prompt

The system prompt instructs the LLM to analyze customer service messages and extract structured information in JSON format:

```
You are a helpful assistant. Extract and return a json with the following keys and values:
- "urgency" as one of `high`, `medium`, `low`
- "sentiment" as one of `negative`, `neutral`, `positive`
- "categories" Create a dictionary with categories as keys and boolean values (True/False), where the value indicates whether the category is one of the best matching support category tags from: `emergency_repair_services`, `routine_maintenance_requests`, `quality_and_safety_concerns`, `specialized_cleaning_services`, `general_inquiries`, `sustainability_and_environmental_practices`, `training_and_support_requests`, `cleaning_services_scheduling`, `customer_feedback_and_complaints`, `facility_management_issues`
Your complete message should be a valid json string that can be read directly and only contain the keys mentioned in the list above. Never enclose it in ```json...```, no newlines, no unnessacary whitespaces.
```

### Dataset Format

The dataset consists of customer service messages in JSON format. Each entry contains:

1. An input field with the customer's message (typically an email or support ticket)
2. An answer field with the expected JSON output containing urgency, sentiment, and categories

Example entry:

```json
{
  "fields": {
    "input": "Subject: Urgent HVAC Repair Needed\n\nHi ProCare Support Team,\n\nI'm reaching out with an urgent issue that needs immediate attention. Our HVAC system has been acting up for the past two days, and it's starting to affect the comfort of our living space. I've tried resetting the system and checking the filters, but nothing seems to work.\n\nCould you please send someone over as soon as possible?\n\nThank you,\n[Sender]"
  },
  "answer": "{\"categories\": {\"routine_maintenance_requests\": false, \"customer_feedback_and_complaints\": false, \"training_and_support_requests\": false, \"quality_and_safety_concerns\": false, \"sustainability_and_environmental_practices\": false, \"cleaning_services_scheduling\": false, \"specialized_cleaning_services\": false, \"emergency_repair_services\": true, \"facility_management_issues\": false, \"general_inquiries\": false}, \"sentiment\": \"positive\", \"urgency\": \"high\"}"
}
```

### Metric Calculation

The FacilityMetric evaluates the model's outputs by comparing them to the ground truth answers. It checks:

1. **Urgency Classification**: Accuracy in determining if a request is high, medium, or low priority
2. **Sentiment Analysis**: Accuracy in classifying the customer's tone as positive, neutral, or negative
3. **Category Tagging**: Precision and recall in identifying the correct service categories

The metric parses both the predicted and ground truth JSON outputs, compares them field by field, and calculates an overall score that reflects how well the model is performing on this task.


## Prerequisites

Before you begin, make sure you have:

- Python 3.10 or later installed
- A Portkey account (sign up at [portkey.ai](https://app.portkey.ai))
- The llama-prompt-ops repository (either installed via pip or cloned from GitHub)
# Step 1: Setting up Portkey
Portkey allows you to use 1600+ LLMs with your llama-prompt-ops setup, with minimal configuration required. Let's set up the core components in Portkey that you'll need for integration.

<Steps>
<Step title="Add Provider in Model Catalog">
Model Catalog is Portkey's secure way to manage your LLM provider API keys. It provides essential controls like:
- Budget limits for API usage
- Rate limiting capabilities
- Secure API key storage

<<<<<<< HEAD
To create a provider:
Go to [Virtual Keys](https://app.portkey.ai/virtual-keys) in the Portkey App. Save and copy the provider slug
=======
To add a provider:
1. Go to [Model Catalog](https://app.portkey.ai/model-catalog) in the Portkey App
2. Click **Add Provider** and select your provider (e.g., OpenAI)
3. Enter your API key and name your provider (e.g., `openai-prod`)
>>>>>>> 788e3242

<Frame>
<img src="/images/integrations/openai/virtual-key-2.png" width="500"/>
</Frame>

<Note>
<<<<<<< HEAD
Save your provider slug - you'll need it for the next step.
=======
Your provider slug will be `@openai-prod` (or whatever name you chose with @ prefix).
>>>>>>> 788e3242
</Note>
</Step>

<Step title="Create Default Config">

Configs in Portkey are JSON objects that define how your requests are routed. They help with implementing features like advanced routing, fallbacks, and retries.

<<<<<<< HEAD
We need to create a default config to route our requests to the provider slug created in Step 1.
=======
We need to create a default config to route our requests to the provider created in Step 1.
>>>>>>> 788e3242

To create your config:
1. Go to [Configs](https://app.portkey.ai/configs) in Portkey dashboard
2. Create new config with:
    ```json Config
    {
<<<<<<< HEAD
        "provider": "@YOUR_VIRTUAL_KEY_FROM_STEP1",
       	"override_params": {
          "model": "gpt-4o" // Your preferred model name
        }
=======
    "override_params": {"model": "@openai-prod/gpt-4o"}
>>>>>>> 788e3242
    }
    ```
3. Save and note the Config name for the next step

<Frame>
<img src="/images/integrations/config.png" width="500"/>
</Frame>

<Note>
<<<<<<< HEAD
This basic config connects to your provider slug. You can add more advanced portkey features later.
=======
This basic config routes requests to your provider. You can add more advanced Portkey features later.
>>>>>>> 788e3242
</Note>
</Step>

<Step title="Configure Portkey API Key">

Now create Portkey API key access point and attach the config you created in Step 2:

1. Go to [API Keys](https://app.portkey.ai/api-keys) in Portkey and Create new API key
2. Select your config from `Step 2`
3. Generate and save your API key

<Frame>
<img src="/images/integrations/api-key.png" width="500"/>
</Frame>

<Note>
Save your API key securely - you'll need it for llama-prompt-ops integration.
</Note>
</Step>
</Steps>

## Step 2: Configure llama-prompt-ops to Use Portkey

With Portkey set up, we now need to configure llama-prompt-ops to use Portkey instead of OpenRouter.

### 2.1 Create Your Project

If you haven't already, create a sample project:

```bash icon="square-terminal"
# Install llama-prompt-ops if you haven't already
pip install llama-prompt-ops

# Create a sample project
llama-prompt-ops create my-project
cd my-project
```

### 2.2 Update the `.env` File

Replace the OpenRouter API key with your Portkey API key:

```bash .env icon="square-terminal"
OPENROUTER_API_KEY=your_portkey_api_key_here
```

### 2.3 Update the Configuration File

Modify your `config.yaml` file to use Portkey instead of OpenRouter:

```yaml config.yaml
system_prompt:
  file: prompts/prompt.txt
  inputs: [question]
  outputs: [answer]
dataset:
  path: data/dataset.json
  input_field: [fields, input]
  golden_output_field: answer
metric:
  class: llama_prompt_ops.core.metrics.FacilityMetric
  strict_json: false
  output_field: answer
optimization:
  strategy: llama
model:
  name: openai/openai/gpt-4o  # The model you want to use
  api_base: "https://api.portkey.ai/v1"  # Portkey API endpoint
  temperature: 0.0
  max_tokens: 300
  task_model: openai/openai/gpt-4o
  proposer_model: openai/openai/gpt-4o
```

**Important Notes:**

1. The `name` parameter can be set to `openai/openai/gpt-4o` or any other model identifier, but the actual model selection is handled by your Portkey config.
2. Make sure to set `api_base` to `"https://api.portkey.ai/v1"`.
3. If you're using task_model and proposer_model, update those as well.

## Step 3: Run Optimization with Portkey

Now you're ready to run llama-prompt-ops with Portkey:

```bash icon="square-terminal"
llama-prompt-ops migrate
```

The tool will run the optimization process using your Portkey configuration, which will:

1. Connect to Portkey's API
2. Use the model specified in your Portkey config
3. Log all requests and metrics in your Portkey dashboard



## Example Output

The optimized prompt will be saved in the `results/` directory with a filename like `facility-simple_YYYYMMDD_HHMMSS.yaml`. When you open this file, you'll see something like this:

````yaml
system: |-
Analyze the customer's message and determine the level of urgency, sentiment, and relevant categories. Extract and return a json with the keys "urgency", "sentiment", and "categories". The "urgency" key should have a value of "high", "medium", or "low", the "sentiment" key should have a value of "negative", "neutral", or "positive", and the "categories" key should have a dictionary with categories as keys and boolean values indicating whether the category is a best matching support category tag. The categories should include "emergency_repair_services", "routine_maintenance_requests", "quality_and_safety_concerns", "specialized_cleaning_services", "general_inquiries", "sustainability_and_environmental_practices", "training_and_support_requests", "cleaning_services_scheduling", "customer_feedback_and_complaints", and "facility_management_issues".

  Few-shot examples:

  Example 1:
      Question: Our office bathroom needs cleaning urgently. The toilets are clogged and there's water on the floor.
      Answer: {"urgency": "high", "sentiment": "negative", "categories": {"emergency_repair_services": true, "specialized_cleaning_services": true, "facility_management_issues": true, "emergency_repair_services": false, "routine_maintenance_requests": false, "quality_and_safety_concerns": false, "general_inquiries": false, "sustainability_and_environmental_practices": false, "training_and_support_requests": false, "customer_feedback_and_complaints": false}}
````


# Portkey Features
Now that you have enterprise-grade llama-prompt-ops setup, let's explore the comprehensive features Portkey provides to ensure secure, efficient, and cost-effective AI operations.

### 1. Comprehensive Metrics
Using Portkey you can track 40+ key metrics including cost, token usage, response time, and performance across all your LLM providers in real time. You can also filter these metrics based on custom metadata that you can set in your configs. Learn more about metadata here.

<Frame>
  <img src="/images/integrations/observability.png" width="600"/>
</Frame>

### 2. Advanced Logs
Portkey's logging dashboard provides detailed logs for every request made to your LLMs. These logs include:
- Complete request and response tracking
- Metadata tags for filtering
- Cost attribution and much more...

<Frame>
<img src="/images/llms/openai/logs.png"></img>
</Frame>




### 3. Unified Access to 1600+ LLMs

You can easily switch between 1,600+ LLMs. Call various LLMs such as Anthropic, Gemini, Mistral, Azure OpenAI, Google Vertex AI, AWS Bedrock, and many more by simply changing the provider slug in your model parameter (e.g., `@anthropic-prod/claude-3-opus`).


### 4. Advanced Metadata Tracking
Using Portkey, you can add custom metadata to your LLM requests for detailed tracking and analytics. Use metadata tags to filter logs, track usage, and attribute costs across departments and teams.

<Card title="Custom Metadata" icon="coins" href="/product/observability/metadata">
</Card>



### 5. Enterprise Access Management

<CardGroup cols={2}>
<Card title="Budget Controls" icon="coins" href="/product/model-catalog">
Set and manage spending limits across teams and departments. Control costs with granular budget limits and usage tracking.
</Card>

<Card title="Single Sign-On (SSO)" icon="key" href="/product/enterprise-offering/org-management/sso">
Enterprise-grade SSO integration with support for SAML 2.0, Okta, Azure AD, and custom providers for secure authentication.
</Card>

<Card title="Organization Management" icon="building" href="/product/enterprise-offering/org-management">
Hierarchical organization structure with workspaces, teams, and role-based access control for enterprise-scale deployments.
</Card>

<Card title="Access Rules & Audit Logs" icon="shield-check" href="/product/enterprise-offering/access-control-management#audit-logs">
Comprehensive access control rules and detailed audit logging for security compliance and usage tracking.
</Card>
</CardGroup>


### 6. Reliability Features
<CardGroup cols={3}>
  <Card title="Fallbacks" icon="life-ring" href="/product/ai-gateway/fallbacks">
    Automatically switch to backup targets if the primary target fails.
  </Card>
  <Card title="Conditional Routing" icon="route" href="/product/ai-gateway/conditional-routing">
    Route requests to different targets based on specified conditions.
  </Card>
  <Card title="Load Balancing" icon="key" href="/product/ai-gateway/load-balancing">
      Distribute requests across multiple targets based on defined weights.
  </Card>
  <Card title="Caching" icon="database" href="/product/ai-gateway/cache-simple-and-semantic">
    Enable caching of responses to improve performance and reduce costs.
  </Card>
  <Card title="Smart Retries" icon="database" href="/product/ai-gateway/automatic-retries">
Automatic retry handling with exponential backoff for failed requests
</Card>
<Card title="Budget Limits" icon="shield-check" href="/product/model-catalog">
    Set and manage budget limits across teams and departments. Control costs with granular budget limits and usage tracking.
</Card>
</CardGroup>



### 7. Advanced Guardrails

Protect your Project's data and enhance reliability with real-time checks on LLM inputs and outputs. Leverage guardrails to:
- Prevent sensitive data leaks
- Enforce compliance with organizational policies
- PII detection and masking
- Content filtering
- Custom security rules
- Data compliance checks

<Card title="Guardrails" icon="shield-check" href="/product/guardrails">
Implement real-time protection for your LLM interactions with automatic detection and filtering of sensitive content, PII, and custom security rules. Enable comprehensive data protection while maintaining compliance with organizational policies.
</Card>


# FAQs
<AccordionGroup>
<Accordion title="How do I update my provider limits after creation?">
  You can update your provider limits at any time from the Portkey dashboard:
  1. Go to Model Catalog section
  2. Click on the provider you want to modify
  3. Update the budget or rate limits
  4. Save your changes
</Accordion>
<Accordion title="Can I use multiple LLM providers with the same API key?">
      Yes! You can add multiple providers in Model Catalog and reference them using different provider slugs (e.g., `@openai-prod`, `@anthropic-prod`). Use configs for advanced routing between providers.
</Accordion>
<Accordion title="How do I track costs for different teams?">
Portkey provides several ways to track team costs:
- Create separate providers for each team
- Use metadata tags in your configs
- Set up team-specific API keys
- Monitor usage in the analytics dashboard
</Accordion>
<Accordion title="What happens if a team exceeds their budget limit?">
When a team reaches their budget limit:
1. Further requests will be blocked
2. Team admins receive notifications
3. Usage statistics remain available in dashboard
4. Limits can be adjusted if needed
</Accordion>
<Accordion title="How do I control which models are available in llama-prompt-ops workflows?">
You can control model access by:
1. Setting specific models in your Portkey configs
2. Creating different providers with different model access in Model Catalog
3. Using model-specific configs attached to different API keys
4. Implementing conditional routing based on workflow metadata
</Accordion>
</AccordionGroup>



## Conclusion

By integrating Portkey with llama-prompt-ops, you've unlocked access to a vast array of LLMs while gaining enterprise-grade controls, observability, and governance features. This setup provides both flexibility in model selection and robust infrastructure for production deployments.

Portkey's unified API approach also means you can easily switch between different models without changing your code, making it simple to test and compare different LLMs for optimal performance with your prompt optimization workflows.<|MERGE_RESOLUTION|>--- conflicted
+++ resolved
@@ -90,26 +90,17 @@
 - Rate limiting capabilities
 - Secure API key storage
 
-<<<<<<< HEAD
-To create a provider:
-Go to [Virtual Keys](https://app.portkey.ai/virtual-keys) in the Portkey App. Save and copy the provider slug
-=======
 To add a provider:
 1. Go to [Model Catalog](https://app.portkey.ai/model-catalog) in the Portkey App
 2. Click **Add Provider** and select your provider (e.g., OpenAI)
 3. Enter your API key and name your provider (e.g., `openai-prod`)
->>>>>>> 788e3242
 
 <Frame>
 <img src="/images/integrations/openai/virtual-key-2.png" width="500"/>
 </Frame>
 
 <Note>
-<<<<<<< HEAD
-Save your provider slug - you'll need it for the next step.
-=======
 Your provider slug will be `@openai-prod` (or whatever name you chose with @ prefix).
->>>>>>> 788e3242
 </Note>
 </Step>
 
@@ -117,25 +108,14 @@
 
 Configs in Portkey are JSON objects that define how your requests are routed. They help with implementing features like advanced routing, fallbacks, and retries.
 
-<<<<<<< HEAD
-We need to create a default config to route our requests to the provider slug created in Step 1.
-=======
 We need to create a default config to route our requests to the provider created in Step 1.
->>>>>>> 788e3242
 
 To create your config:
 1. Go to [Configs](https://app.portkey.ai/configs) in Portkey dashboard
 2. Create new config with:
     ```json Config
     {
-<<<<<<< HEAD
-        "provider": "@YOUR_VIRTUAL_KEY_FROM_STEP1",
-       	"override_params": {
-          "model": "gpt-4o" // Your preferred model name
-        }
-=======
     "override_params": {"model": "@openai-prod/gpt-4o"}
->>>>>>> 788e3242
     }
     ```
 3. Save and note the Config name for the next step
@@ -145,11 +125,7 @@
 </Frame>
 
 <Note>
-<<<<<<< HEAD
-This basic config connects to your provider slug. You can add more advanced portkey features later.
-=======
 This basic config routes requests to your provider. You can add more advanced Portkey features later.
->>>>>>> 788e3242
 </Note>
 </Step>
 
