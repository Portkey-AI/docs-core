--- conflicted
+++ resolved
@@ -40,13 +40,8 @@
 
 ```javascript JavaScript icon="square-js"
 const portkey = new Portkey({
-<<<<<<< HEAD
-    apiKey: 'xxxxrk',
-    virtualKey: 'maixxx4d'
-=======
     apiKey: 'YOUR_PORTKEY_API_KEY',
     provider: '@openai-prod'  // Your provider slug from Model Catalog
->>>>>>> 788e3242
 });
 ```
 
