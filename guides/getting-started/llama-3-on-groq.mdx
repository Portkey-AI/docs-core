---
title: "Llama 3 on Groq"
---


[![](/images/guides/colab-badge.svg)](https://colab.research.google.com/drive/1XNGpOKhSsosWhDeaAdGds0E8pISILdry?usp=sharing)
## Groq + Llama 3 + Portkey

### Use blazing fast Groq API with OpenAI Compatibility using Portkey!



```bash icon="square-terminal"
pip install -qU portkey-ai openai
```

You will need Portkey and Groq API keys to run this notebook.

* Sign up for Portkey and generate your API key [here](https://app.portkey.ai/)
* Get your Groq API key [here](https://console.groq.com/keys)

### With OpenAI Client

<<<<<<< HEAD
```python
=======
```python OpenAI Python icon="openai"
>>>>>>> 788e3242
from openai import OpenAI
from portkey_ai import PORTKEY_GATEWAY_URL, createHeaders
from google.colab import userdata

client = OpenAI(
    api_key=userdata.get('GROQ_API_KEY'),  # replace with your Groq API key
    base_url=PORTKEY_GATEWAY_URL,
    default_headers=createHeaders(
        provider="groq",
        api_key=userdata.get('PORTKEY_API_KEY')  # replace with your Portkey API key
    )
)

chat_complete = client.chat.completions.create(
    model="llama3-70b-8192",
    messages=[{"role": "user", "content": "What's the purpose of Generative AI?"}]
)

print(chat_complete.choices[0].message.content)
```

```
The primary purpose of generative AI is to create new, original, and often realistic data or content, such as images, videos, music, text, or speeches, that are similar to those created by humans. Generative AI models are designed to generate new data samples that are indistinguishable from real-world data, allowing for a wide range of applications and possibilities. Some of the main purposes of generative AI include:

1. **Data augmentation**: Generating new data to augment existing datasets, improving machine learning model performance, and reducing overfitting.

2. **Content creation**: Automating the creation of content, such as music, videos, or articles, that can be used for entertainment, education, or marketing purposes.

3. **Simulation and modeling**: Generating synthetic data to simulate real-world scenarios, allowing for experimentation, testing, and analysis in various fields, such as healthcare, finance, or climate modeling.

4. **Personalization**: Creating personalized content, recommendations, or experiences tailored to individual users' preferences and behaviors.

5. **Creative assistance**: Providing tools and inspiration for human creators, such as artists, writers, or musicians, to aid in their creative processes.

6. **Synthetic data generation**: Generating realistic synthetic data to protect sensitive information, such as personal data or confidential business data.

7. **Research and development**: Facilitating research in various domains, such as computer vision, natural language processing, or robotics, by generating new data or scenarios.

8. **Entertainment and leisure**: Creating engaging and interactive experiences, such as games, chatbots, or interactive stories.

9. **Education and training**: Generating educational content, such as interactive tutorials, virtual labs, or personalized learning materials.

10. **Healthcare and biomedical applications**: Generating synthetic medical images, patient data, or clinical trials data to aid in disease diagnosis, treatment planning, and drug discovery.

Some of the key benefits of generative AI include:

* Increased efficiency and productivity

* Improved accuracy and realism

* Enhanced creativity and inspiration

* Accelerated research and development

* Personalized experiences and services

* Cost savings and reduced data collection costs

However, it's essential to address the potential risks and concerns associated with generative AI, such as:

* Misuse and abuse of generated content

* Bias and unfairness in AI-generated data

* Privacy and security concerns

* Job displacement and labor market impacts

As generative AI continues to evolve, it's crucial to develop and implement responsible AI practices, ensuring that these technologies are used for the betterment of society and humanity.
```

### With Portkey Client

Note: Add your Groq API key in [Model Catalog](https://app.portkey.ai/model-catalog) and access models using your provider slug

<<<<<<< HEAD
```python
=======
```python Python icon="python"
>>>>>>> 788e3242
from portkey_ai import Portkey

portkey = Portkey(
    api_key=userdata.get('PORTKEY_API_KEY'),  # replace with your Portkey API key
<<<<<<< HEAD
    provider="@groq-431005"  # replace with your provider slug for Groq AI
)

completion = portkey.chat.completions.create(
    messages=[{"role": 'user', "content": 'Who are you?'}],
    model='llama3-70b-8192',
=======
    provider="@groq-prod"  # replace with your provider slug from Model Catalog
)

completion = portkey.chat.completions.create(
    messages=[{"role": "user", "content": "Who are you?"}],
    model="llama3-70b-8192",
>>>>>>> 788e3242
    max_tokens=250
)

print(completion)
```

<<<<<<< HEAD
```json
=======
```json Output
>>>>>>> 788e3242
{
    "id": "chatcmpl-8cec08e0-910e-4331-9c4b-f675d9923371",
    "choices": [{
        "finish_reason": "stop",
        "index": 0,
<<<<<<< HEAD
        "logprobs": null,
        "message": {
            "content": "I am LLaMA, an AI assistant developed by Meta AI...",
            "role": "assistant",
            "function_call": null,
            "tool_calls": null
=======
        "message": {
            "content": "I am LLaMA, an AI assistant developed by Meta AI...",
            "role": "assistant"
>>>>>>> 788e3242
        }
    }],
    "created": 1714136032,
    "model": "llama3-70b-8192",
<<<<<<< HEAD
    "object": "chat.completion",
    "system_fingerprint": null,
=======
>>>>>>> 788e3242
    "usage": {"prompt_tokens": 14, "completion_tokens": 147, "total_tokens": 161}
}
```

### Observability with Portkey

By routing requests through Portkey you can track a number of metrics like - tokens used, latency, cost, etc.<|MERGE_RESOLUTION|>--- conflicted
+++ resolved
@@ -21,11 +21,7 @@
 
 ### With OpenAI Client
 
-<<<<<<< HEAD
-```python
-=======
 ```python OpenAI Python icon="openai"
->>>>>>> 788e3242
 from openai import OpenAI
 from portkey_ai import PORTKEY_GATEWAY_URL, createHeaders
 from google.colab import userdata
@@ -101,67 +97,41 @@
 
 Note: Add your Groq API key in [Model Catalog](https://app.portkey.ai/model-catalog) and access models using your provider slug
 
-<<<<<<< HEAD
-```python
-=======
 ```python Python icon="python"
->>>>>>> 788e3242
 from portkey_ai import Portkey
 
 portkey = Portkey(
     api_key=userdata.get('PORTKEY_API_KEY'),  # replace with your Portkey API key
-<<<<<<< HEAD
     provider="@groq-431005"  # replace with your provider slug for Groq AI
 )
 
 completion = portkey.chat.completions.create(
     messages=[{"role": 'user', "content": 'Who are you?'}],
     model='llama3-70b-8192',
-=======
-    provider="@groq-prod"  # replace with your provider slug from Model Catalog
-)
-
-completion = portkey.chat.completions.create(
-    messages=[{"role": "user", "content": "Who are you?"}],
-    model="llama3-70b-8192",
->>>>>>> 788e3242
     max_tokens=250
 )
 
 print(completion)
 ```
 
-<<<<<<< HEAD
-```json
-=======
 ```json Output
->>>>>>> 788e3242
 {
     "id": "chatcmpl-8cec08e0-910e-4331-9c4b-f675d9923371",
     "choices": [{
         "finish_reason": "stop",
         "index": 0,
-<<<<<<< HEAD
         "logprobs": null,
         "message": {
             "content": "I am LLaMA, an AI assistant developed by Meta AI...",
             "role": "assistant",
             "function_call": null,
             "tool_calls": null
-=======
-        "message": {
-            "content": "I am LLaMA, an AI assistant developed by Meta AI...",
-            "role": "assistant"
->>>>>>> 788e3242
         }
     }],
     "created": 1714136032,
     "model": "llama3-70b-8192",
-<<<<<<< HEAD
     "object": "chat.completion",
     "system_fingerprint": null,
-=======
->>>>>>> 788e3242
     "usage": {"prompt_tokens": 14, "completion_tokens": 147, "total_tokens": 161}
 }
 ```
