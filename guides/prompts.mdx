--- conflicted
+++ resolved
@@ -2,12 +2,12 @@
 <Card  title="Ultimate AI SDR" href="/guides/prompts/ultimate-ai-sdr" img="/images/guides/prompts/ultimate-ai-sdr-2.png">
     Leveraging Claude 3.7, Perplexity Sonar Pro, and o3-mini to build the ultimate AI SDR that researches the internet, writes outstanding copy, and self-evaluates its effectiveness.
 </Card>
-<<<<<<< HEAD
+
 <Card  title="LLM as a Judge" href="/guides/prompts/llm-as-a-judge" img="/images/guides/prompts/ultimate-ai-sdr-2.png">
     LLM-as-a-Judge system that evaluates AI agent responses based on predefined quality standards, providing structured feedback at scale.
 </Card>
-=======
->>>>>>> 5c50c624
+
+
 <Card  title="Build a Chatbot using Prompt Templates" href="/guides/prompts/build-a-chatbot-using-portkeys-prompt-templates" img="/images/guides/chatbot-cookbook.png">
     Leverage Portkey's Prompt Template to build a Chatbot
 </Card>
