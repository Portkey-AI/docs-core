--- conflicted
+++ resolved
@@ -3,18 +3,7 @@
 ---
 
 <CardGroup cols={2}>
-<<<<<<< HEAD
-<Card  title="Ultimate AI SDR" href="/guides/prompts/ultimate-ai-sdr" img="https://encrypted-tbn0.gstatic.com/images?q=tbn:ANd9GcQEtkhY-7aLhzuiq1rBOWlMx8H_jStatIVoaQ&s">
-    Leveraging Claude 3.5, Perplexity Sonar, and o3-mini to build the ultimate AI SDR that gathers requirements, researchs the internet, writes outstanding copy, and self-evaluates its effectiveness.
-</Card>
-
-<Card  title="Meta-prompting" href="/guides/prompts/metaprompting" img="/images/guides/metaprompting-hero.png">
-Learn how to create more effective prompts by using LLMs to improve LLMs. This guide shows you how to leverage specialized models like O1 for reasoning and evaluation, while using production models like GPT-4o for generation.
-</Card>
-
-=======
 <Card  title="Ultimate AI SDR" href="/guides/prompts/ultimate-ai-sdr" img="/images/guides/prompts/ultimate-ai-sdr-2.png">
     Leveraging Claude 3.7, Perplexity Sonar Pro, and o3-mini to build the ultimate AI SDR that researches the internet, writes outstanding copy, and self-evaluates its effectiveness.
 </Card>     
->>>>>>> 4e2bf689
 </CardGroup>