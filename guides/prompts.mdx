<CardGroup cols={2}>
<<<<<<< HEAD
<Card  title="Ultimate AI SDR" href="/guides/prompts/ultimate-ai-sdr" img="https://encrypted-tbn0.gstatic.com/images?q=tbn:ANd9GcQEtkhY-7aLhzuiq1rBOWlMx8H_jStatIVoaQ&s">
    Leveraging Claude 3.5, Perplexity Sonar, and o3-mini to build the ultimate AI SDR that gathers requirements, researchs the internet, writes outstanding copy, and self-evaluates its effectiveness.
</Card>

<Card  title="Meta-prompting" href="/guides/prompts/metaprompting" img="/images/guides/metaprompting-hero.png">
    Enhance your prompts with meta-prompting! This guide explores how to use reasoning models like OpenAI O1 & DeepSeek R1 to craft more effective prompts for smaller models like GPT-4o.
=======
<Card  title="Ultimate AI SDR" href="/guides/prompts/ultimate-ai-sdr" img="/images/guides/prompts/ultimate-ai-sdr-2.png">
    Leveraging Claude 3.7, Perplexity Sonar Pro, and o3-mini to build the ultimate AI SDR that researches the internet, writes outstanding copy, and self-evaluates its effectiveness.
</Card>

<Card  title="LLM as a Judge" href="/guides/prompts/llm-as-a-judge" img="/images/guides/prompts/prompt-image.png">
    LLM-as-a-Judge system that evaluates AI agent responses based on predefined quality standards, providing structured feedback at scale.
</Card>


<Card  title="Build a Chatbot using Prompt Templates" href="/guides/prompts/build-a-chatbot-using-portkeys-prompt-templates" img="/images/guides/chatbot-cookbook.png">
    Leverage Portkey's Prompt Template to build a Chatbot
</Card>


<Card  title="LLama Prompt Ops Integration" href="/guides/prompts/llama-prompts" img="/images/guides/prompts/ultimate-ai-sdr-2.png">
    This guide shows you how to combine Llama Prompt Ops with Portkey to optimize prompts for Llama models
>>>>>>> 63025772
</Card>

</CardGroup><|MERGE_RESOLUTION|>--- conflicted
+++ resolved
@@ -1,12 +1,12 @@
 <CardGroup cols={2}>
-<<<<<<< HEAD
+
 <Card  title="Ultimate AI SDR" href="/guides/prompts/ultimate-ai-sdr" img="https://encrypted-tbn0.gstatic.com/images?q=tbn:ANd9GcQEtkhY-7aLhzuiq1rBOWlMx8H_jStatIVoaQ&s">
     Leveraging Claude 3.5, Perplexity Sonar, and o3-mini to build the ultimate AI SDR that gathers requirements, researchs the internet, writes outstanding copy, and self-evaluates its effectiveness.
 </Card>
 
 <Card  title="Meta-prompting" href="/guides/prompts/metaprompting" img="/images/guides/metaprompting-hero.png">
     Enhance your prompts with meta-prompting! This guide explores how to use reasoning models like OpenAI O1 & DeepSeek R1 to craft more effective prompts for smaller models like GPT-4o.
-=======
+
 <Card  title="Ultimate AI SDR" href="/guides/prompts/ultimate-ai-sdr" img="/images/guides/prompts/ultimate-ai-sdr-2.png">
     Leveraging Claude 3.7, Perplexity Sonar Pro, and o3-mini to build the ultimate AI SDR that researches the internet, writes outstanding copy, and self-evaluates its effectiveness.
 </Card>
@@ -23,7 +23,6 @@
 
 <Card  title="LLama Prompt Ops Integration" href="/guides/prompts/llama-prompts" img="/images/guides/prompts/ultimate-ai-sdr-2.png">
     This guide shows you how to combine Llama Prompt Ops with Portkey to optimize prompts for Llama models
->>>>>>> 63025772
 </Card>
 
 </CardGroup>