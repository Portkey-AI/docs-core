--- conflicted
+++ resolved
@@ -10,19 +10,11 @@
 
 With Portkey:
 
-<<<<<<< HEAD
-* Connect to 150+ models through a unified API
-* View 40+ metrics & logs for all requests
-* Enable semantic cache to reduce latency & costs
-* Implement automatic retries & fallbacks for failed requests
-* Add custom tags to requests for better tracking and analysis
-=======
 * Connect to 1,600+ models through a unified API,
 * View 40+ metrics & logs for all requests,
 * Enable semantic cache to reduce latency & costs,
 * Implement automatic retries & fallbacks for failed requests,
 * Add custom tags to requests for better tracking and analysis and more.
->>>>>>> 788e3242
 
 ### Use Groq API with OpenAI Compatibility
 
@@ -41,29 +33,17 @@
 
 ### With OpenAI Client
 
-<<<<<<< HEAD
-```python
-=======
 ```python OpenAI Python icon="openai"
->>>>>>> 788e3242
 from openai import OpenAI
 from portkey_ai import PORTKEY_GATEWAY_URL, createHeaders
 from google.colab import userdata
 
 client = OpenAI(
-<<<<<<< HEAD
-    api_key=userdata.get('GROQ_API_KEY'),  # Replace with your Groq API key
-    base_url=PORTKEY_GATEWAY_URL,
-    default_headers=createHeaders(
-        provider="groq",
-        api_key=userdata.get('PORTKEY_API_KEY')  # Replace with your Portkey API key
-=======
     api_key=userdata.get('GROQ_API_KEY'),  # replace with your Groq API key
     base_url=PORTKEY_GATEWAY_URL,
     default_headers=createHeaders(
         provider="groq",
         api_key=userdata.get('PORTKEY_API_KEY')  # replace with your Portkey API key
->>>>>>> 788e3242
     )
 )
 
@@ -82,21 +62,6 @@
 
 ### With Portkey Client
 
-<<<<<<< HEAD
-Store your Groq API key securely in [Portkey](https://app.portkey.ai/) and access models using a virtual key.
-
-```python
-from portkey_ai import Portkey
-
-portkey = Portkey(
-    api_key=userdata.get('PORTKEY_API_KEY'),  # Replace with your Portkey API key
-    provider="@groq-431005"  # Replace with your provider slug for Groq AI
-)
-
-completion = portkey.chat.completions.create(
-    messages=[{"role": "user", "content": "Who are you?"}],
-    model="llama3-70b-8192",
-=======
 Note: Add your Groq API key in [Model Catalog](https://app.portkey.ai/model-catalog) and access models using your provider slug
 
 ```python Python icon="python"
@@ -107,7 +72,6 @@
 completion = portkey.chat.completions.create(
     model="@groq-prod/llama3-70b-8192",  # @provider-slug/model
     messages=[{"role": "user", "content": "Who are you?"}],
->>>>>>> 788e3242
     max_tokens=250
 )
 ```
@@ -116,20 +80,6 @@
 print(completion)
 ```
 
-<<<<<<< HEAD
-```json
-{
-    "id": "chatcmpl-8cec08e0-910e-4331-9c4b-f675d9923371",
-    "choices": [{
-        "finish_reason": "stop",
-        "index": 0,
-        "logprobs": null,
-        "message": {
-            "content": "I am LLaMA, an AI assistant developed by Meta AI...",
-            "role": "assistant",
-            "function_call": null,
-            "tool_calls": null
-=======
 ```json Output
 {
     "id": "chatcmpl-8cec08e0-910e-4331-9c4b-f675d9923371",
@@ -142,7 +92,6 @@
                 "role": "assistant",
                 "function_call": null,
                 "tool_calls": null
->>>>>>> 788e3242
         }
     }],
     "created": 1714136032,
@@ -159,27 +108,6 @@
 
 **Example:** Split traffic between Groq's `llama-3-70b` (70%) and OpenAI's `gpt-3.5` (30%):
 
-<<<<<<< HEAD
-```python
-config = {
-    "strategy": {"mode": "loadbalance"},
-    "targets": [
-        {
-            "provider": "@groq-431005",  # Groq provider slug
-            "override_params": {"model": "llama3-70b-8192"},
-            "weight": 0.7
-        },
-        {
-            "provider": "@gpt3-8070a6",  # OpenAI provider slug
-            "override_params": {"model": "gpt-3.5-turbo-0125"},
-            "weight": 0.3
-        }
-    ]
-}
-```
-
-```python
-=======
 ```python Python icon="python"
 config = {
     "strategy": {"mode": "loadbalance"},
@@ -193,7 +121,6 @@
 
 
 ```python OpenAI Python icon="openai"
->>>>>>> 788e3242
 from openai import OpenAI
 from portkey_ai import PORTKEY_GATEWAY_URL, createHeaders
 from google.colab import userdata
@@ -216,11 +143,7 @@
 print(chat_complete.choices[0].message.content)
 ```
 
-<<<<<<< HEAD
-```
-=======
 ```text Output
->>>>>>> 788e3242
 gpt-3.5-turbo-0125
 Hi! How can I assist you today?
 ```
