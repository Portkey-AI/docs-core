---
title: "May"
---

**May-king it production ready✨**

In May, we shipped the kind of upgrades that help you move your AI Agents fast into productiion and stay in control — whether you're scaling, securing AI behavior, or bringing new models to your apps.

We launched deep integrations with agent frameworks like PydanticAI and OpenAI Agents SDK, added enterprise-grade controls to Claude Code, made it simpler to call a remote MCP server simpler and much more!

Here’s everything new this month:


## Summary

<<<<<<< HEAD
| Area         | Key Highlights                                                                                                                               |
| :----------- | :------------------------------------------------------------------------------------------------------------------------------------------- |
| **Platform** | • Full HTTP method support (`GET`, `PUT`, `DELETE`)<br/>• OTel analytics export to your stack<br/>• OpenAI Computer Use Tool support<br/>• Multimodal embedding support (Vertex AI) |
| **Enterprise** | • Deep Azure AI ecosystem integration (Foundry, APIM, Marketplace)<br/>• Claude Code with enterprise controls (rate limits, observability)<br/>• Model whitelist guardrail for org/env control |
| **Integrations** | • Expanded AI Agent Frameworks (PydanticAI, OpenAI SDK, Strands)<br/>• Support for latest models (Claude 4, Grok 3, Gemini 2.5) & new providers<br/>• AI Coding Assistant integrations (Cline, Roo Code)<br/>• Remote MCP server & Arize Phoenix tracing support |
| **Security**   | • New Prompt Security guardrails (injection, data protection)<br/>• JWT validator input guardrail<br/>• PANW Prisma AIRS plugin for real-time risk blocking |
| **Resources**  | • New Solution Pages (AWS Bedrock, GovCloud)<br/>• New Cookbooks (OpenAI Computer Use, Llama Prompt Ops)                                        |
=======
| Area | Key Updates |
| :-- | :-- |
| **AI agent infrastructure** | • Integration with PydanticAI, OpenAI Agents SDK, Strands Agents integration<br/>• Remote MCP server support via Responses API<br/>• Arize Phoenix tracing integration|
| **AI tools** | • Integration with Claude Code, Cline, Roo Code<br/>
| **Platform** | • Deep integration into Azure AI ecosystem<br/>• Multi-label support for prompt versions<br/>• Full support for `GET`, `PUT`, and `DELETE` HTTP methods<br/>• OTel analytics export |
| **New models & providers** | • Claude 4 now live<br/>• Grok 3 and Grok 3 Mini on Azure<br/>• Lepton AI, Nscale now integrated<br/>• PDF support for Claude via Anthropic and Bedrock<br/>• WorkersAI supports image generation<br/>• Tool calling enabled for Mistral and OpenRouter<br/>• MIME type support for Vertex and Google<br/> |
| **Guardrails** | • Prompt Security guardrails for injection detection and sensitive data protection<br/>• JWT validator input guardrail<br/>• PANW Prisma AIRS plugin for real-time prompt/response risk blocking<br/>• Model whitelist guardrail for org/environment/request-level control<br/> 
>>>>>>> 32f74506
---

## AI Agent Infrastructure
AI agent frameworks are helping teams prototype faster, but taking agents to production requires real infrastructure. Portkey integrates with leading frameworks to bring interoperability, observability, reliability, and cost management to your agent workflows.

<CardGroup cols={3}>

<Card
  title="PydanticAI"
  href="https://portkey.ai/docs/integrations/agents/pydantic-ai#pydantic-ai">
  PydanticAI is a Python framework that brings FastAPI-like ergonomics to building AI agents.<br/><br/>
</Card>

<Card
  title="OpenAI Agents SDK"
  href="https://portkey.ai/docs/integrations/agents/openai-agents">
  OpenAI Agents SDK helps teams ship production-grade agents with built-in planning, memory, and tool use.<br/><br/>
</Card>

<Card
  title="Strands Agents"
  href="https://portkey.ai/docs/integrations/agents/strands">
  Strands Agents is a lightweight agent framework built by AWS to simplify agent development.<br/><br/>
 <br/>
</Card>

</CardGroup>

**Tracing Integrations: Arize AI**

For teams consolidating observability into Arize, you can now view Portkey’s logs directly into Arize Phoenix to get unified trace views across your LLM workflows.


## Remote MCP servers

Portkey now supports calling a remote MCP server that is maintained by developers and organizations across the internet that expose these tools to MCP clients via the Responses API
Read more about the integration [here](https://portkey.ai/docs/product/ai-gateway/remote-mcp).

## Azure AI ecosystem

More than half of Fortune 500 companies use Azure OpenAI. But building GenAI apps in the enterprise is still messy, cost attribution, routing logic, usage tracking, model evaluation... all scattered.
<Frame>
<img width="700" src="/images/changelog/azure-integration.jpeg" />
</Frame>
With Portkey’s deep integration into the Azure AI ecosystem (OpenAI, Foundry, APIM, Marketplace), teams can now build, scale, and govern GenAI apps without leaving their existing cloud setup.


Our customers are vouching for it!
<Frame>
<img width="700" src="/images/changelog/testimonial3.png" />
</Frame>


## Portkey for AI Tools

<CardGroup cols={2}>

<Card
  title="Claude Code"
  href="https://portkey.ai/docs/integrations/libraries/claude-code">
  Bring enterprise-grade visibility, governance, and access control to Claude Code.
</Card>

<Card
  title="Cline"
  href="https://portkey.ai/docs/integrations/libraries/cline">
  Supercharge your AI-powered terminal with cost tracking, access controls, and observability.
</Card>

<Card
  title="Roo Code"
  href="https://portkey.ai/docs/integrations/libraries/roo-code">
  Add security, compliance, and real-time analytics to your code assistant workflows.
</Card>

<Card
  title="Goose"
  href="https://portkey.ai/docs/integrations/libraries/goose">
 Add essential enterprise controls to Goose's powerful autonomous coding capabilities
</Card>

</CardGroup>

## Multilmodal embeddings 

Portkey now supports embedding APIs from Vertex AI for text, image, and video—across multiple languages.
This unlocks the ability to:
- Build multimodal search and retrieval
- Power multimodal RAG pipelines
- Track, route, and optimize embedding usage at scale

Read more about the implementation [here](https://portkey.ai/docs/integrations/llms/vertex-ai/embeddings)

## Platform

**Multi-label support for prompts**

<Frame>
<img width="700" src="/images/changelog/multi-label prompts.png" />
</Frame>

You can now assign multiple labels to a single prompt version, making it easy to promote a version across environments like staging and production.

**Gateway to any API**

Portkey now supports `GET`, `PUT`, and `DELETE` HTTP methods in addition to `POST`, allowing you to route requests to any external or self-hosted provider endpoint. This means you can connect to custom APIs directly through Portkey with full observability for every call.

**OTel Integration (Analytics Data)**

You can now export Portkey analytics to any OpenTelemetry (OTel)-compatible collector, integrating easily into your existing observability stack.

**Improvements**
- Token cost tracking is now available for `gpt-image-1`.
- Ping messages are removed from streamed responses.
- Resizing metadata columns in logs

**This is what keeps us going!**
<Frame>
<img src="/images/changelog/testimonial1.png" width="100%"/>
</Frame>

## New Models & Providers

<div style={{ display: "flex", gap: "2rem", flexWrap: "wrap" }}>
  <div style={{ flex: 1, minWidth: 300 }}>
    <ul>
        <b>New additions</b>
      <li><b>Claude 4</b> is now live for advanced reasoning and coding.</li>
      <li><b>Grok 3 & Grok 3 Mini</b> are available on Azure</li>
      <li><b>Lepton AI</b> is now live</li>
      <li><b>Nscale Models</b> can now be accessed through Portkey.</li>
    </ul>
  </div>
  <div style={{ flex: 1, minWidth: 300 }}>
    <ul>
    <b>Updates</b>
      <li><b>PDF Support for Claude</b> via Anthropic and Bedrock.</li>
      <li><b>Gemini 2.5 Thinking Mode</b> is now supported in Prompt Playground.</li>
      <li><b>Extended Thinking</b> is available for Claude 3.7 and Claude 4.</li>
      <li>Image generation now supported on WorkersAI</li>
      <li><b>Tool Calling and Function Calling for Mistral</b> is now live.</li>
      <li><b>MIME Type</b> is now supported for Vertex AI</li>
    </ul>
  </div>
</div>

## Guardrails

- **Prompt Security guardrails**: Integrate with Prompt Security to detect prompt injection and prevent sensitive data exposure in both prompts and responses.

- **JWT validator guardrail**: Added as an input guardrail to validate incoming JWT tokens before requests are sent to the LLM.

- **PANW Prisma AIRS Plugin**: Portkey now integrates with Palo Alto Networks' AIRS (AI Runtime Security) to enforce guardrails that block risky prompts or model responses based on real-time security analysis.

- **Model whitelist guardrail**: Restrict or deny specific models at the org, environment, or request level using a flexible whitelist/blacklist guardrail.

**No frills. No hype. Just serious safety**
<Frame>
<img src="/images/changelog/lions-teat.png" width="100%"/>
</Frame>

## Resources
- Cookbook: [Optimizing Prompts with LLama Prompt Ops](https://portkey.ai/docs/guides/prompts/llama-prompts)
- Cookbook: [OpenAI Computer Use Tool](https://portkey.ai/docs/guides/llms/openai-computer-use-tool)
- Guardrail documentation is now located under “Integrations”.
- Expanded guides for agent frameworks, including CrewAI and LangGraph.

## Community Contributors

A special thanks to our community contributors this month:
- [unsync](https://github.com/unsync)
- [tomukmatthews](https://github.com/tomukmatthews)
- [jroberts2600](https://github.com/jroberts2600)

## Coming this month!

Provision and manage LLM access across your entire org from a single admin panel. Centralized controls. Granular permissions. Stay tuned.

## Support

<CardGroup cols={2}>
<Card title="Need Help?" icon="bug" href="https://github.com/Portkey-AI/gateway/issues">
Open an issue on GitHub
</Card>
<Card title="Join Us" icon="discord" href="https://portkey.wiki/community">
Get support in our Discord
</Card>
</CardGroup><|MERGE_RESOLUTION|>--- conflicted
+++ resolved
@@ -13,7 +13,7 @@
 
 ## Summary
 
-<<<<<<< HEAD
+
 | Area         | Key Highlights                                                                                                                               |
 | :----------- | :------------------------------------------------------------------------------------------------------------------------------------------- |
 | **Platform** | • Full HTTP method support (`GET`, `PUT`, `DELETE`)<br/>• OTel analytics export to your stack<br/>• OpenAI Computer Use Tool support<br/>• Multimodal embedding support (Vertex AI) |
@@ -21,15 +21,7 @@
 | **Integrations** | • Expanded AI Agent Frameworks (PydanticAI, OpenAI SDK, Strands)<br/>• Support for latest models (Claude 4, Grok 3, Gemini 2.5) & new providers<br/>• AI Coding Assistant integrations (Cline, Roo Code)<br/>• Remote MCP server & Arize Phoenix tracing support |
 | **Security**   | • New Prompt Security guardrails (injection, data protection)<br/>• JWT validator input guardrail<br/>• PANW Prisma AIRS plugin for real-time risk blocking |
 | **Resources**  | • New Solution Pages (AWS Bedrock, GovCloud)<br/>• New Cookbooks (OpenAI Computer Use, Llama Prompt Ops)                                        |
-=======
-| Area | Key Updates |
-| :-- | :-- |
-| **AI agent infrastructure** | • Integration with PydanticAI, OpenAI Agents SDK, Strands Agents integration<br/>• Remote MCP server support via Responses API<br/>• Arize Phoenix tracing integration|
-| **AI tools** | • Integration with Claude Code, Cline, Roo Code<br/>
-| **Platform** | • Deep integration into Azure AI ecosystem<br/>• Multi-label support for prompt versions<br/>• Full support for `GET`, `PUT`, and `DELETE` HTTP methods<br/>• OTel analytics export |
-| **New models & providers** | • Claude 4 now live<br/>• Grok 3 and Grok 3 Mini on Azure<br/>• Lepton AI, Nscale now integrated<br/>• PDF support for Claude via Anthropic and Bedrock<br/>• WorkersAI supports image generation<br/>• Tool calling enabled for Mistral and OpenRouter<br/>• MIME type support for Vertex and Google<br/> |
-| **Guardrails** | • Prompt Security guardrails for injection detection and sensitive data protection<br/>• JWT validator input guardrail<br/>• PANW Prisma AIRS plugin for real-time prompt/response risk blocking<br/>• Model whitelist guardrail for org/environment/request-level control<br/> 
->>>>>>> 32f74506
+
 ---
 
 ## AI Agent Infrastructure
