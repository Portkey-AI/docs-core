---
title: "Azure AI Foundry"
description: "Learn how to integrate Azure AI Foundry with Portkey to access a wide range of AI models with enhanced observability and reliability features."
---

Azure AI Foundry provides a unified platform for enterprise AI operations, model building, and application development. With Portkey, you can seamlessly integrate with various models available on Azure AI Foundry and take advantage of features like observability, prompt management, fallbacks, and more.

## Quick Start

<CodeGroup>

```python Python icon="python"
from portkey_ai import Portkey

# 1. Install: pip install portkey-ai
# 2. Add @azure-foundry provider in Model Catalog
# 3. Use it:

portkey = Portkey(
    api_key="PORTKEY_API_KEY",
    provider="@azure-foundry"
)

response = portkey.chat.completions.create(
    model="DeepSeek-V3-0324",  # Your deployed model name
    messages=[{"role": "user", "content": "Tell me about cloud computing"}]
)

print(response.choices[0].message.content)
```

```js Javascript icon="square-js"
import Portkey from 'portkey-ai'

// 1. Install: npm install portkey-ai
// 2. Add @azure-foundry provider in Model Catalog
// 3. Use it:

const portkey = new Portkey({
    apiKey: "PORTKEY_API_KEY",
    provider: "@azure-foundry"
})

const response = await portkey.chat.completions.create({
    model: "DeepSeek-V3-0324",  // Your deployed model name
    messages: [{ role: "user", content: "Tell me about cloud computing" }]
})

console.log(response.choices[0].message.content)
```

```sh cURL icon="square-terminal"
# 1. Add @azure-foundry provider in Model Catalog
# 2. Use it:

curl https://api.portkey.ai/v1/chat/completions \
  -H "Content-Type: application/json" \
  -H "x-portkey-api-key: $PORTKEY_API_KEY" \
  -d '{
    "model": "DeepSeek-V3-0324",
    "messages": [{"role": "user", "content": "Tell me about cloud computing"}]
  }'
```

</CodeGroup>

---

## Add Provider in Model Catalog

To integrate Azure AI Foundry with Portkey, you'll create a provider in the Model Catalog. This securely stores your Azure AI Foundry credentials, allowing you to use a simple identifier in your code instead of handling sensitive authentication details directly.

<Card href="/integrations/llms/azure-openai" title="OpenAI models on Azure">
If you're specifically looking to use OpenAI models on Azure, you should use [Azure OpenAI](/integrations/llms/azure-openai) instead, which is optimized for OpenAI models.
</Card>




---

### Understanding Azure AI Foundry Deployments

Azure AI Foundry offers three different ways to deploy models, each with unique endpoints and configurations:

1. **AI Services**: Azure-managed models accessed through Azure AI Services endpoints
2. **Managed**: User-managed deployments running on dedicated Azure compute resources
3. **Serverless**: Seamless, scalable deployment without managing infrastructure

You can learn more about the Azure AI Foundry deployment [here](https://learn.microsoft.com/en-us/azure/ai-foundry/concepts/deployments-overview).

---

## Creating Your Azure AI Foundry Provider

Integrate Azure AI Foundry with Portkey to centrally manage your AI models and deployments. This guide walks you through setting up the provider using API key authentication.

### Prerequisites

Before creating your provider, you'll need:
- An active Azure AI Foundry account
- Access to your Azure AI Foundry portal
- A deployed model on Azure Foundry

### Step 1: Navigate to Model Catalog

Go to [**Model Catalog → Add Provider**](https://app.portkey.ai/model-catalog/providers) and select **Azure AI Foundry** as your provider.

<Frame>
  <img src="/images/product/model-catalog/integrations-page.png" alt="Creating Azure AI Foundry Provider" />
</Frame>

### Step 2: Configure Provider Details

Fill in the basic information for your provider:

- **Name**: A descriptive name for this provider (e.g., "Azure AI Production")
- **Short Description**: Optional context about this provider's purpose
- **Slug**: A unique identifier used in API calls (e.g., "@azure-ai-prod")

    <Frame>
      <img src="/images/llms/azure/azure-1.3.png" />
    </Frame>

### Step 3: Set Up Authentication

Portkey supports three authentication methods for Azure AI Foundry. For most use cases, we recommend using the **Default (API Key)** method.

<Tabs>
  <Tab title="Default (API Key)">
    ### Gather Your Azure Credentials

    From your Azure AI Foundry portal, you'll need to collect:

    <Frame>
      <img src="/images/llms/azure/azure-1.2.png" />
    </Frame>

    1. Navigate to your model deployment in Azure AI Foundry
    2. Click on the deployment to view details
    3. Copy the **API Key** from the authentication section
    4. Copy the **Target URI** - this is your endpoint URL
    5. Note the **API Version** from your deployment URL
    6. **Azure Deployment Name** (Optional): Only required for Managed Services deployments


    #### Enter Credentials in Portkey

    <Frame>
      <img src="/images/llms/azure/azure-1.3.png" />
    </Frame>

  </Tab>

   <Tab title="Azure Managed Entity">
  For managed Azure deployments:



  Required parameters:
  - **Azure Managed ClientID**: Your managed client ID
  - **Azure Foundry URL**: The base endpoint URL for your deployment, formatted according to your deployment type:
     * For AI Services: `https://your-resource-name.services.ai.azure.com/models`
     * For Managed: `https://your-model-name.region.inference.ml.azure.com/score`
     * For Serverless: `https://your-model-name.region.models.ai.azure.com`

  - **Azure API Version**: The API version to use (e.g., "2024-05-01-preview"). This is required if you have api version in your deployment url.
     **Examples:**
     * If your URL is `https://mycompany-ai.westus2.services.ai.azure.com/models?api-version=2024-05-01-preview`, the API version is `2024-05-01-preview`
  - **Azure Deployment Name**: (Optional) Required only when a single resource contains multiple deployments.


  <Frame>
    <img src="/images/product/azure-2.png" alt="Default Authentication Setup" />
  </Frame>

  </Tab>

  <Tab title="Azure Entra ID">
      To use this authentication your azure application need to have the role of: `conginitive services user`.
      Enterprise-level authentication with Azure Entra ID:

  Required parameters:
  - **Azure Entra ClientID**: Your Azure Entra client ID
  - **Azure Entra Secret**: Your client secret
  - **Azure Entra Tenant ID**: Your tenant ID
  - **Azure Foundry URL**: The base endpoint URL for your deployment, formatted according to your deployment type:
     * For AI Services: `https://your-resource-name.services.ai.azure.com/models`
     * For Managed: `https://your-model-name.region.inference.ml.azure.com/score`
     * For Serverless: `https://your-model-name.region.models.ai.azure.com`

  - **Azure API Version**: The API version to use (e.g., "2024-05-01-preview"). This is required if you have api version in your deployment url.
     **Examples:**
     * If your URL is `https://mycompany-ai.westus2.services.ai.azure.com/models?api-version=2024-05-01-preview`, the API version is `2024-05-01-preview`
  - **Azure Deployment Name**: (Optional) Required only when a single resource contains multiple deployments. Common in Managed deployments.


You can Learn more about these [Azure Entra Resources here](https://learn.microsoft.com/en-us/azure/ai-services/authentication)


    <Frame>
    <img src="/images/product/azure-3.png" alt="Default Authentication Setup" />
  </Frame>

  </Tab>

</Tabs>

## Adding Multiple Models to Your Azure AI Foundry Provider

You can deploy multiple models through a single Azure AI Foundry provider by using Portkey's custom models feature.

### Steps to Add Additional Models

1. Navigate to your Azure AI Foundry provider in Model Catalog
2. Select the **Model Provisioning** step
3. Click **Add Model** in the top-right corner


<Frame>
<img src="/images/custom-model.gif" />
</Frame>

#### Configure Your Model

Enter the following details for your Azure deployment:

**Model Slug**: Use your Azure Model Deployment name exactly as it appears in Azure AI Foundry
<Frame>
  <img src="/images/llms/azure/azure-1.2.png" alt="Azure Deployment Name" />
</Frame>

**Short Description**: Optional description for team reference

**Model Type**: Select "Custom model"

**Base Model**: Choose the model that matches your deployment's API structure (e.g., select `gpt-4` for GPT-4 deployments)

<Note>
    This is just for reference. If you can't find the particular model, you can just choose a similar model.
</Note>

**Custom Pricing**: Enable to track costs with your negotiated rates


Once configured, this model will be available alongside others in your provider, allowing you to manage multiple Azure deployments through a single set of credentials.

---

## Azure AI Foundry Capabilities

### Function Calling

Azure AI Foundry supports function calling (tool calling) for compatible models. Here's how to implement it with Portkey:

<CodeGroup>

```python Python icon="python"
tools = [{
    "type": "function",
    "function": {
        "name": "getWeather",
        "description": "Get the current weather",
        "parameters": {
            "type": "object",
            "properties": {
                "location": {"type": "string", "description": "City and state"},
                "unit": {"type": "string", "enum": ["celsius", "fahrenheit"]}
            },
            "required": ["location"]
        }
    }
}]

response = portkey.chat.completions.create(
    model="DeepSeek-V3-0324",  # Use a model that supports function calling
    messages=[
        {"role": "system", "content": "You are a helpful assistant."},
        {"role": "user", "content": "What's the weather like in Delhi?"}
    ],
    tools=tools,
    tool_choice="auto"
)

print(response.choices[0])
```

```js Javascript icon="square-js"
const tools = [{
    type: "function",
    function: {
        name: "getWeather",
        description: "Get the current weather",
        parameters: {
            type: "object",
            properties: {
                location: { type: "string", description: "City and state" },
                unit: { type: "string", enum: ["celsius", "fahrenheit"] }
            },
            required: ["location"]
        }
    }
}]

const response = await portkey.chat.completions.create({
    model: "DeepSeek-V3-0324",  // Use a model that supports function calling
    messages: [
        { role: "system", content: "You are a helpful assistant." },
        { role: "user", content: "What's the weather like in Delhi?" }
    ],
    tools,
    tool_choice: "auto"
})

<<<<<<< HEAD
console.log(response.choices[0])
```
=======
1. Click the **\+ Add Model** button at the top
2. Configure the model with these details:
   - **Model Slug**: Enter your deployment name from the Azure Foundry console
   - **Base Model**: Search for and select your Anthropic model (e.g., `claude-opus-4-5-20251101`, `claude-sonnet-4-5-20250929`, `claude-haiku-4-5-20251001`, `claude-opus-4-1-20250805`)
3. Save the configuration
>>>>>>> 29710dd9

</CodeGroup>

### Vision Capabilities

Process images alongside text using Azure AI Foundry's vision capabilities:

<<<<<<< HEAD
<CodeGroup>
=======
### Using the /messages Route with Azure Foundry Anthropic Models

Access Anthropic models on Azure AI Foundry through Anthropic's native `/messages` endpoint using Portkey's SDK or Anthropic's SDK.

<Note>
  The `/messages` route provides access to Anthropic-native features like extended thinking, prompt caching, and native streaming formats when using Claude models on Azure AI Foundry.
</Note>

<Tabs>
  <Tab title="cURL">
    ```sh
    curl --location 'https://api.portkey.ai/v1/messages' \
    --header 'Content-Type: application/json' \
    --header 'x-portkey-api-key: YOUR_PORTKEY_API_KEY' \
    --data-raw '{
        "model": "@your-azure-foundry-anthropic-provider/your-azure-deployment-name",
        "max_tokens": 1024,
        "messages": [
          {
            "role": "user",
            "content": "Hello, Claude!"
          }
        ]
      }'
    ```
  </Tab>
  <Tab title="Anthropic Python SDK">
    ```python
    import anthropic

    client = anthropic.Anthropic(
        api_key="PORTKEY_API_KEY", # we will use portkey's provider slug
        base_url="https://api.portkey.ai"
    )
    
    message = client.messages.create(
        model="@your-azure-foundry-anthropic-provider/your-azure-deployment-name",
        max_tokens=1024,
        messages=[
            {"role": "user", "content": "Hello, Claude!"}
        ],
    )
    print(message.content)
    ```
  </Tab>
  <Tab title="Anthropic TS SDK">
    ```typescript
    import Anthropic from '@anthropic-ai/sdk';

    const anthropic = new Anthropic({
      apiKey: 'PORTKEY_API_KEY', // we will use portkey's provider slug
      baseURL: "https://api.portkey.ai",
    });
    
    const msg = await anthropic.messages.create({
      model: "@your-azure-foundry-anthropic-provider/your-azure-deployment-name",
      max_tokens: 1024,
      messages: [{ role: "user", content: "Hello, Claude!" }],
    });
    console.log(msg);
    ```
  </Tab>
</Tabs>

## Sample Request
>>>>>>> 29710dd9

```python Python icon="python"
response = portkey.chat.completions.create(
    model="Llama-4-Scout-17B-16E",  # Use a model that supports vision
    messages=[
        {
            "role": "user",
            "content": [
                {"type": "text", "text": "What's in this image?"},
                {
                    "type": "image_url",
                    "image_url": "https://upload.wikimedia.org/wikipedia/commons/thumb/d/dd/Gfp-wisconsin-madison-the-nature-boardwalk.jpg/2560px-Gfp-wisconsin-madison-the-nature-boardwalk.jpg"
                }
            ]
        }
    ],
    max_tokens=500
)

print(response.choices[0].message.content)
```

```js Javascript icon="square-js"
const response = await portkey.chat.completions.create({
    model: "Llama-4-Scout-17B-16E",  // Use a model that supports vision
    messages: [
        {
            role: "user",
            content: [
                { type: "text", text: "What's in this image?" },
                {
                    type: "image_url",
                    image_url: "https://upload.wikimedia.org/wikipedia/commons/thumb/d/dd/Gfp-wisconsin-madison-the-nature-boardwalk.jpg/2560px-Gfp-wisconsin-madison-the-nature-boardwalk.jpg"
                }
            ]
        }
    ],
    max_tokens: 500
})

console.log(response.choices[0].message.content)
```

</CodeGroup>

### Structured Outputs

Get consistent, parseable responses in specific formats:

<CodeGroup>

```python Python icon="python"
import json

response = portkey.chat.completions.create(
    model="cohere-command-a",  # Use a model that supports response formats
    messages=[
        {"role": "system", "content": "You are a helpful assistant."},
        {"role": "user", "content": "List the top 3 cloud providers with their main services"}
    ],
    response_format={"type": "json_object"},
    temperature=0
)

print(json.loads(response.choices[0].message.content))
```

```js Javascript icon="square-js"
const response = await portkey.chat.completions.create({
    model: "cohere-command-a",  // Use a model that supports response formats
    messages: [
        { role: "system", content: "You are a helpful assistant." },
        { role: "user", content: "List the top 3 cloud providers with their main services" }
    ],
    response_format: { type: "json_object" },
    temperature: 0
})

console.log(JSON.parse(response.choices[0].message.content))
```

</CodeGroup>

---

## Portkey Gateway Features

Portkey provides advanced gateway features for Azure AI Foundry deployments:

### Fallbacks

Create fallback configurations to ensure reliability when working with Azure AI Foundry models:

```json
{
  "strategy": {
    "mode": "fallback"
  },
  "targets": [
    {
      "provider":"@azure-foundry-virtual-key",
      "override_params": {
        "model": "DeepSeek-V3-0324"
      }
    },
    {
      "provider":"@openai-virtual-key",
      "override_params": {
        "model": "gpt-4o"
      }
    }
  ]
}
```

### Load Balancing

Distribute requests across multiple models for optimal performance:

```json
{
  "strategy": {
    "mode": "loadbalance"
  },
  "targets": [
    {
      "provider":"@azure-foundry-virtual-key-1",
      "override_params": {
        "model": "DeepSeek-V3-0324"
      },
      "weight": 0.7
    },
    {
      "provider":"@azure-foundry-virtual-key-2",
      "override_params": {
        "model": "cohere-command-a"
      },
      "weight": 0.3
    }
  ]
}
```

### Conditional Routing

Route requests based on specific conditions like user type or content requirements:

```json
{
  "strategy": {
    "mode": "conditional",
    "conditions": [
      {
        "query": { "metadata.user_type": { "$eq": "premium" } },
        "then": "high-performance-model"
      },
      {
        "query": { "metadata.content_type": { "$eq": "code" } },
        "then": "code-specialized-model"
      }
    ],
    "default": "standard-model"
  },
  "targets": [
    {
      "name": "high-performance-model",
      "provider":"@azure-foundry-virtual-key-1",
      "override_params": {
        "model": "Llama-4-Scout-17B-16E"
      }
    },
    {
      "name": "code-specialized-model",
      "provider":"@azure-foundry-virtual-key-2",
      "override_params": {
        "model": "DeepSeek-V3-0324"
      }
    },
    {
      "name": "standard-model",
      "provider":"@azure-foundry-virtual-key-3",
      "override_params": {
        "model": "cohere-command-a"
      }
    }
  ]
}
```

---

## Managing Prompts

You can manage all prompts to Azure AI Foundry in the [Prompt Library](/product/prompt-library). Once you've created and tested a prompt in the library, use the `portkey.prompts.completions.create` interface to use the prompt in your application.

<CodeGroup>

```python Python icon="python"
prompt_completion = portkey.prompts.completions.create(
    prompt_id="Your Prompt ID",
    variables={
       # The variables specified in the prompt
    }
)
```

```js Javascript icon="square-js"
const promptCompletion = await portkey.prompts.completions.create({
    promptID: "Your Prompt ID",
    variables: {
       // The variables specified in the prompt
    }
})
```

</CodeGroup>

---

## Next Steps

<CardGroup cols={2}>

<Card title="SDK Reference" icon="code" href="/api-reference/sdk/list">
Complete SDK documentation and API reference
</Card>

<Card title="Azure OpenAI" icon="microsoft" href="/integrations/llms/azure-openai">
Use Azure OpenAI for OpenAI-specific models
</Card>

<Card title="Add Metadata" icon="tag" href="/product/observability/metadata">
Add custom metadata to your Azure AI Foundry requests
</Card>

<Card title="Gateway Configs" icon="sliders" href="/product/ai-gateway/configs">
Configure advanced gateway features
</Card>

<Card title="Request Tracing" icon="chart-line" href="/product/observability/traces">
Trace your Azure AI Foundry requests
</Card>

<Card title="Setup Fallbacks" icon="shield" href="/product/ai-gateway/fallbacks">
Create fallback configurations between providers
</Card>

</CardGroup><|MERGE_RESOLUTION|>--- conflicted
+++ resolved
@@ -242,12 +242,243 @@
 
 **Custom Pricing**: Enable to track costs with your negotiated rates
 
-
 Once configured, this model will be available alongside others in your provider, allowing you to manage multiple Azure deployments through a single set of credentials.
 
----
-
-## Azure AI Foundry Capabilities
+## Using Anthropic Models on Azure AI Foundry
+
+Azure AI Foundry supports Anthropic models (Claude) through a slightly different configuration process. Follow these steps to integrate Anthropic models with Portkey.
+
+### Step 1: Create an Azure Foundry Provider
+
+When creating the provider for Anthropic models, you'll need to configure the following:
+
+1. **Azure API Key**: Copy this from your Azure Foundry console
+2. **Azure Target URI**: From your Foundry console, you'll get a URL like:
+
+   ```
+   https://resource-name-swedencentral.services.ai.azure.com/anthropic/v1/messages
+   ```
+
+   You need to strip your URL till `/anthropic`:
+
+   ```
+   https://resource-name-swedencentral.services.ai.azure.com/anthropic
+   ```
+
+<Note>
+  For Anthropic models on Azure Foundry, you don't need to provide the **Azure API Version** or **Deployment Name** fields.
+</Note>
+
+### Step 2: Configure Workspace Provisioning
+
+After setting up the provider credentials, proceed with the workspace provisioning step as usual.
+
+### Step 3: Add Your Anthropic Model
+
+In the **Model Provisioning** step:
+
+1. Click the **\+ Add Model** button at the top
+2. Configure the model with these details:
+   - **Model Slug**: Enter your deployment name from the Azure Foundry console
+   - **Base Model**: Search for and select your Anthropic model (e.g., `claude-opus-4-5-20251101`, `claude-sonnet-4-5-20250929`, `claude-haiku-4-5-20251001`, `claude-opus-4-1-20250805`)
+3. Save the configuration
+
+### Making Requests to Anthropic Models
+
+Once configured, you can call your Anthropic model using the Model Slug you saved:
+
+<Tabs>
+  <Tab title="NodeJS">
+    ```javascript
+    import Portkey from 'portkey-ai';
+    
+    const client = new Portkey({
+      apiKey: 'PORTKEY_API_KEY',
+      provider: '@AZURE_FOUNDRY_ANTHROPIC_PROVIDER'
+    });
+    
+    const response = await client.chat.completions.create({
+      messages: [{ role: "user", content: "Hello, Claude!" }],
+      model: "your-azure-deployment-name", // Use the Model Slug you configured
+    });
+    
+    console.log(response.choices[0].message.content);
+    ```
+  </Tab>
+  <Tab title="Python">
+    ```python
+    from portkey_ai import Portkey
+    
+    client = Portkey(
+      api_key="PORTKEY_API_KEY",
+      provider="@AZURE_FOUNDRY_ANTHROPIC_PROVIDER"
+    )
+    
+    response = client.chat.completions.create(
+      model="your-azure-deployment-name", # Use the Model Slug you configured
+      messages=[
+        {"role": "user", "content": "Hello, Claude!"}
+      ]
+    )
+    
+    print(response.choices[0].message.content)
+    ```
+  </Tab>
+  <Tab title="cURL">
+    ```sh
+    curl https://api.portkey.ai/v1/chat/completions \
+      -H "Content-Type: application/json" \
+      -H "x-portkey-api-key: $PORTKEY_API_KEY" \
+      -H "x-portkey-provider: $AZURE_FOUNDRY_ANTHROPIC_PROVIDER" \
+      -d '{
+        "model": "your-azure-deployment-name",
+        "messages": [
+          { "role": "user", "content": "Hello, Claude!" }
+        ]
+      }'
+    ```
+  </Tab>
+</Tabs>
+
+### Using the /messages Route with Azure Foundry Anthropic Models
+
+Access Anthropic models on Azure AI Foundry through Anthropic's native `/messages` endpoint using Portkey's SDK or Anthropic's SDK.
+
+<Note>
+  The `/messages` route provides access to Anthropic-native features like extended thinking, prompt caching, and native streaming formats when using Claude models on Azure AI Foundry.
+</Note>
+
+<Tabs>
+  <Tab title="cURL">
+    ```sh
+    curl --location 'https://api.portkey.ai/v1/messages' \
+    --header 'Content-Type: application/json' \
+    --header 'x-portkey-api-key: YOUR_PORTKEY_API_KEY' \
+    --data-raw '{
+        "model": "@your-azure-foundry-anthropic-provider/your-azure-deployment-name",
+        "max_tokens": 1024,
+        "messages": [
+          {
+            "role": "user",
+            "content": "Hello, Claude!"
+          }
+        ]
+      }'
+    ```
+  </Tab>
+  <Tab title="Anthropic Python SDK">
+    ```python
+    import anthropic
+
+    client = anthropic.Anthropic(
+        api_key="PORTKEY_API_KEY", # we will use portkey's provider slug
+        base_url="https://api.portkey.ai"
+    )
+    
+    message = client.messages.create(
+        model="@your-azure-foundry-anthropic-provider/your-azure-deployment-name",
+        max_tokens=1024,
+        messages=[
+            {"role": "user", "content": "Hello, Claude!"}
+        ],
+    )
+    print(message.content)
+    ```
+  </Tab>
+  <Tab title="Anthropic TS SDK">
+    ```typescript
+    import Anthropic from '@anthropic-ai/sdk';
+
+    const anthropic = new Anthropic({
+      apiKey: 'PORTKEY_API_KEY', // we will use portkey's provider slug
+      baseURL: "https://api.portkey.ai",
+    });
+    
+    const msg = await anthropic.messages.create({
+      model: "@your-azure-foundry-anthropic-provider/your-azure-deployment-name",
+      max_tokens: 1024,
+      messages: [{ role: "user", content: "Hello, Claude!" }],
+    });
+    console.log(msg);
+    ```
+  </Tab>
+</Tabs>
+
+## Sample Request
+
+Once you've created your provider, you can start making requests to Azure AI Foundry models through Portkey.
+
+<Tabs>
+  <Tab title="NodeJS">
+    Install the Portkey SDK with npm
+
+    ```sh
+    npm install portkey-ai
+    ```
+
+    ```js
+    import Portkey from 'portkey-ai';
+    
+    const client = new Portkey({
+      apiKey: 'PORTKEY_API_KEY',
+      provider:'@AZURE_FOUNDRY_PROVIDER'
+    });
+    
+    async function main() {
+      const response = await client.chat.completions.create({
+        messages: [{ role: "user", content: "Tell me about cloud computing" }],
+        model: "DeepSeek-V3-0324", // Replace with your deployed model name
+      });
+    
+      console.log(response.choices[0].message.content);
+    }
+    
+    main();
+    ```
+  </Tab>
+  <Tab title="Python">
+    Install the Portkey SDK with pip
+
+    ```sh
+    pip install portkey-ai
+    ```
+
+    ```python
+    from portkey_ai import Portkey
+    
+    client = Portkey(
+      api_key = "PORTKEY_API_KEY",
+      provider = "@AZURE_FOUNDRY_PROVIDER"
+    )
+    
+    response = client.chat.completions.create(
+      model="DeepSeek-V3-0324", # Replace with your deployed model name
+      messages=[
+        {"role": "system", "content": "You are a helpful assistant."},
+        {"role": "user", "content": "Tell me about cloud computing"}
+      ]
+    )
+    
+    print(response.choices[0].message.content)
+    ```
+  </Tab>
+  <Tab title="cURL">
+    ```sh
+    curl https://api.portkey.ai/v1/chat/completions \
+      -H "Content-Type: application/json" \
+      -H "x-portkey-api-key: $PORTKEY_API_KEY" \
+      -H "x-portkey-provider: $AZURE_FOUNDRY_PROVIDER" \
+      -d '{
+        "model": "DeepSeek-V3-0324",
+        "messages": [
+          { "role": "user", "content": "Tell me about cloud computing" }
+        ]
+      }'
+    ```
+  </Tab>
+</Tabs>
+
+## Advanced Features
 
 ### Function Calling
 
@@ -312,16 +543,8 @@
     tool_choice: "auto"
 })
 
-<<<<<<< HEAD
 console.log(response.choices[0])
 ```
-=======
-1. Click the **\+ Add Model** button at the top
-2. Configure the model with these details:
-   - **Model Slug**: Enter your deployment name from the Azure Foundry console
-   - **Base Model**: Search for and select your Anthropic model (e.g., `claude-opus-4-5-20251101`, `claude-sonnet-4-5-20250929`, `claude-haiku-4-5-20251001`, `claude-opus-4-1-20250805`)
-3. Save the configuration
->>>>>>> 29710dd9
 
 </CodeGroup>
 
@@ -329,75 +552,7 @@
 
 Process images alongside text using Azure AI Foundry's vision capabilities:
 
-<<<<<<< HEAD
 <CodeGroup>
-=======
-### Using the /messages Route with Azure Foundry Anthropic Models
-
-Access Anthropic models on Azure AI Foundry through Anthropic's native `/messages` endpoint using Portkey's SDK or Anthropic's SDK.
-
-<Note>
-  The `/messages` route provides access to Anthropic-native features like extended thinking, prompt caching, and native streaming formats when using Claude models on Azure AI Foundry.
-</Note>
-
-<Tabs>
-  <Tab title="cURL">
-    ```sh
-    curl --location 'https://api.portkey.ai/v1/messages' \
-    --header 'Content-Type: application/json' \
-    --header 'x-portkey-api-key: YOUR_PORTKEY_API_KEY' \
-    --data-raw '{
-        "model": "@your-azure-foundry-anthropic-provider/your-azure-deployment-name",
-        "max_tokens": 1024,
-        "messages": [
-          {
-            "role": "user",
-            "content": "Hello, Claude!"
-          }
-        ]
-      }'
-    ```
-  </Tab>
-  <Tab title="Anthropic Python SDK">
-    ```python
-    import anthropic
-
-    client = anthropic.Anthropic(
-        api_key="PORTKEY_API_KEY", # we will use portkey's provider slug
-        base_url="https://api.portkey.ai"
-    )
-    
-    message = client.messages.create(
-        model="@your-azure-foundry-anthropic-provider/your-azure-deployment-name",
-        max_tokens=1024,
-        messages=[
-            {"role": "user", "content": "Hello, Claude!"}
-        ],
-    )
-    print(message.content)
-    ```
-  </Tab>
-  <Tab title="Anthropic TS SDK">
-    ```typescript
-    import Anthropic from '@anthropic-ai/sdk';
-
-    const anthropic = new Anthropic({
-      apiKey: 'PORTKEY_API_KEY', // we will use portkey's provider slug
-      baseURL: "https://api.portkey.ai",
-    });
-    
-    const msg = await anthropic.messages.create({
-      model: "@your-azure-foundry-anthropic-provider/your-azure-deployment-name",
-      max_tokens: 1024,
-      messages: [{ role: "user", content: "Hello, Claude!" }],
-    });
-    console.log(msg);
-    ```
-  </Tab>
-</Tabs>
-
-## Sample Request
->>>>>>> 29710dd9
 
 ```python Python icon="python"
 response = portkey.chat.completions.create(
