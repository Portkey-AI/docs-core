--- conflicted
+++ resolved
@@ -108,11 +108,7 @@
                   "product/guardrails/pillar",
                   "product/guardrails/pangea",
                   "product/guardrails/acuvity",
-<<<<<<< HEAD
                   "product/guardrails/mistral",
-                  "product/guardrails/bedrock-guardrials",
-=======
->>>>>>> cd21eec9
                   "product/guardrails/embedding-guardrails",
                   "product/guardrails/bring-your-own-guardrails",
                   "product/guardrails/creating-raw-guardrails-in-json"
