{
  "$schema": "https://mintlify.com/docs.json",
  "theme": "mint",
  "name": "Portkey Docs",
  "description": "Comprehensive documentation for Portkey's AI Gateway, Guardrails, Observability, Prompts, and Governance features.",
  "colors": {
    "primary": "#0891B2",
    "light": "#0891B2",
    "dark": "#0891B2"
  },
  "favicon": "/favicon.png",
  "navigation": {
    "tabs": [
      {
        "tab": "Documentation",
        "groups": [
          {
            "group": "Introduction",
            "pages": [
              "introduction/what-is-portkey",
              "introduction/make-your-first-request",
              "introduction/feature-overview"
            ]
          },
          {
            "group": "Product",
            "pages": [
              {
                "group": "Observability",
                "pages": [
                  "product/observability",
                  "product/observability/logs",
                  "product/observability/traces",
                  "product/observability/analytics",
                  "product/observability/feedback",
                  "product/observability/metadata",
                  "product/observability/filters",
                  "product/observability/logs-export",
                  "product/observability/budget-limits",
                  "product/observability/auto-instrumentation"
                ]
              },
              {
                "group": "AI Gateway",
                "pages": [
                  "product/ai-gateway",
                  "product/ai-gateway/universal-api",
                  "product/ai-gateway/configs",
                  "product/ai-gateway/conditional-routing",
                  {
                    "group": "Multimodal Capabilities",
                    "pages": [
                      "product/ai-gateway/multimodal-capabilities",
                      "product/ai-gateway/multimodal-capabilities/image-generation",
                      "product/ai-gateway/multimodal-capabilities/function-calling",
                      "product/ai-gateway/multimodal-capabilities/vision",
                      "product/ai-gateway/multimodal-capabilities/text-to-speech",
                      "product/ai-gateway/multimodal-capabilities/speech-to-text"
                    ]
                  },
                  "product/ai-gateway/cache-simple-and-semantic",
                  "product/ai-gateway/fallbacks",
                  "product/ai-gateway/automatic-retries",
                  "product/ai-gateway/realtime-api",
                  "product/ai-gateway/load-balancing",
                  "product/ai-gateway/canary-testing",
                  "product/ai-gateway/strict-open-ai-compliance",
                  {
                    "group": "Virtual Keys",
                    "pages": [
                      "product/ai-gateway/virtual-keys",
                      "product/ai-gateway/virtual-keys/budget-limits",
                      "product/ai-gateway/virtual-keys/bedrock-amazon-assumed-role"
                    ]
                  },
                  "product/ai-gateway/request-timeouts",
                  "product/ai-gateway/files",
                  "product/ai-gateway/batches",
                  "product/ai-gateway/fine-tuning"
                ]
              },
              {
                "group": "Prompt Studio",
                "pages": [
                  "product/prompt-engineering-studio",
                  "product/prompt-engineering-studio/prompt-playground",
                  "product/prompt-engineering-studio/prompt-library",
                  "product/prompt-engineering-studio/prompt-versioning",
                  "product/prompt-engineering-studio/prompt-observability",
                  "product/prompt-engineering-studio/prompt-partial",
                  "product/prompt-engineering-studio/prompt-api",
                  "product/prompt-engineering-studio/tool-library",
                  "product/prompt-engineering-studio/prompt-integration",
                  "product/prompt-engineering-studio/prompt-guides"
                ]
              },
              {
                "group": "Guardrails",
                "pages": [
                  "product/guardrails",
                  "product/guardrails/list-of-guardrail-checks",
                  "product/guardrails/pii-redaction",
                  "product/guardrails/patronus-ai",
                  "product/guardrails/aporia",
                  "product/guardrails/pillar",
                  "product/guardrails/pangea",
                  "product/guardrails/acuvity",
                  "product/guardrails/bedrock-guardrials",
                  "product/guardrails/bring-your-own-guardrails",
                  "product/guardrails/creating-raw-guardrails-in-json"
                ]
              },
              {
                "group": "Administration",
                "pages": [
                  "product/administration/enforcing-request-metadata",
                  "product/administration/enforce-orgnization-level-guardrails",
                  "product/administration/enforce-workspace-level-guardials"
                ]
              },
              {
                "group": "Security",
                "pages": ["product/security/pii"]
              },
              "product/autonomous-fine-tuning",
              {
                "group": "Enterprise Offering",
                "pages": [
                  "product/enterprise-offering",
                  {
                    "group": "Org Management",
                    "pages": [
                      "product/enterprise-offering/org-management",
                      "product/enterprise-offering/org-management/organizations",
                      "product/enterprise-offering/org-management/workspaces",
                      "product/enterprise-offering/org-management/user-roles-and-permissions",
                      "product/enterprise-offering/org-management/api-keys-authn-and-authz",
                      {
                        "group": "SCIM",
                        "pages": [
                          "product/enterprise-offering/org-management/scim/scim",
                          "product/enterprise-offering/org-management/scim/azure-ad",
                          "product/enterprise-offering/org-management/scim/okta"
                        ]
                      },
                      "product/enterprise-offering/org-management/sso"
                    ]
                  },
                  "product/enterprise-offering/access-control-management",
                  "product/enterprise-offering/budget-limits",
                  "product/enterprise-offering/security-portkey",
                  "product/enterprise-offering/logs-export",
                  {
                    "group": "Private Cloud Deployments",
                    "pages": [
                      "product/enterprise-offering/private-cloud-deployments",
                      "product/enterprise-offering/private-cloud-deployments/architecture",
                      "product/enterprise-offering/private-cloud-deployments/aws",
                      "product/enterprise-offering/private-cloud-deployments/gcp",
                      "product/enterprise-offering/private-cloud-deployments/azure",
                      "product/enterprise-offering/private-cloud-deployments/cloudflare-workers",
                      "product/enterprise-offering/private-cloud-deployments/f5-app-stack"
                    ]
                  },
                  "product/enterprise-offering/components",
                  "product/enterprise-offering/kms",
                  {
                    "group": "Cloud Marketplace",
                    "pages": [
                      "product/enterprise-offering/cloud-marketplace/aws"
                    ]
                  }
                ]
              },
              "product/open-source",
              "product/product-feature-comparison"
            ]
          },
          {
            "group": "Support",
            "pages": [
              "support/contact-us",
              "support/developer-forum",
              "support/common-errors-and-resolutions",
              "support/portkeys-december-migration"
            ]
          }
        ]
      },
      {
        "tab": "Integrations",
        "groups": [
          {
            "group": "Ecosystem",
            "pages": ["integrations/ecosystem", "integrations/partner"]
          },
          {
            "group": "LLMs",
            "pages": [
              "integrations/llms",
              {
                "group": "OpenAI",
                "pages": [
                  "integrations/llms/openai",
                  "integrations/llms/openai/structured-outputs",
                  "integrations/llms/openai/prompt-caching-openai",
                  "integrations/llms/openai/files",
                  "integrations/llms/openai/batches",
                  "integrations/llms/openai/fine-tuning"
                ]
              },
              {
                "group": "Anthropic",
                "pages": [
                  "integrations/llms/anthropic",
                  "integrations/llms/anthropic/prompt-caching"
                ]
              },
              "integrations/llms/gemini",
              {
                "group": "Google Vertex AI",
                "pages": [
                  "integrations/llms/vertex-ai",
                  "integrations/llms/vertex-ai/files",
                  "integrations/llms/vertex-ai/batches",
                  "integrations/llms/vertex-ai/fine-tuning",
                  "integrations/llms/vertex-ai/controlled-generations"
                ]
              },
              {
                "group": "Azure OpenAI",
                "pages": [
                  "integrations/llms/azure-openai/azure-openai",
                  "integrations/llms/azure-openai/fine-tuning",
                  "integrations/llms/azure-openai/files",
                  "integrations/llms/azure-openai/batches"
                ]
              },
              {
                "group": "Bedrock",
                "pages": [
                  "integrations/llms/bedrock/aws-bedrock",
                  "integrations/llms/bedrock/files",
                  "integrations/llms/bedrock/batches",
                  "integrations/llms/bedrock/fine-tuning"
                ]
              },
              "integrations/llms/aws-sagemaker",
              "integrations/llms/ollama",
              {
                "group": "More",
                "pages": [
                  "integrations/llms/local-ai",
                  "integrations/llms/vllm",
                  "integrations/llms/triton",
                  "integrations/llms/ai21",
                  "integrations/llms/anyscale-llama2-mistral-zephyr",
                  "integrations/llms/cerebras",
                  "integrations/llms/cohere",
                  "integrations/llms/fireworks",
                  "integrations/llms/dashscope",
                  "integrations/llms/deepinfra",
                  "integrations/llms/deepbricks",
                  "integrations/llms/deepgram",
                  "integrations/llms/deepseek",
                  "integrations/llms/github",
                  "integrations/llms/groq",
                  "integrations/llms/huggingface",
                  "integrations/llms/inference.net",
                  "integrations/llms/jina-ai",
                  "integrations/llms/lambda",
                  "integrations/llms/lemon-fox",
                  "integrations/llms/lingyi-01.ai",
                  "integrations/llms/mistral-ai",
                  "integrations/llms/monster-api",
                  "integrations/llms/moonshot",
                  "integrations/llms/nomic",
                  "integrations/llms/novita-ai",
                  "integrations/llms/openrouter",
                  "integrations/llms/perplexity-ai",
                  "integrations/llms/predibase",
                  "integrations/llms/reka-ai",
                  "integrations/llms/sambanova",
                  "integrations/llms/segmind",
                  "integrations/llms/stability-ai",
                  "integrations/llms/siliconflow",
                  "integrations/llms/together-ai",
                  "integrations/llms/upstage",
                  "integrations/llms/voyage-ai",
                  "integrations/llms/workers-ai",
                  "integrations/llms/x-ai",
                  "integrations/llms/zhipu",
                  "integrations/llms/replicate",
                  "integrations/llms/suggest-a-new-integration"
                ]
              },
              "integrations/llms/byollm"
            ]
          },
          {
            "group": "Vector Databases",
            "pages": [
              "integrations/vector-databases/milvus",
              "integrations/vector-databases/qdrant"
            ]
          },
          {
            "group": "Agents",
            "pages": [
              "integrations/agents",
              "integrations/agents/autogen",
              "integrations/agents/control-flow",
              "integrations/agents/crewai",
              "integrations/agents/langchain-agents",
              "integrations/agents/langgraph",
              "integrations/agents/llama-agents",
              "integrations/agents/openai-swarm",
              "integrations/agents/phidata",
              "integrations/agents/bring-your-own-agents"
            ]
          },
          {
            "group": "Libraries",
            "pages": [
              "integrations/libraries",
              "integrations/libraries/autogen",
              "integrations/libraries/dspy",
              "integrations/libraries/instructor",
              "integrations/libraries/langchain-python",
              "integrations/libraries/langchain-js",
              "integrations/libraries/librechat",
              "integrations/libraries/openwebui",
              "integrations/libraries/anythingllm",
              "integrations/libraries/llama-index-python",
              "integrations/libraries/promptfoo",
              "integrations/libraries/vercel",
              "integrations/libraries/mindsdb",
              "integrations/libraries/tooljet",
              "integrations/libraries/mongodb",
              "integrations/libraries/supabase",
              "integrations/libraries/zed",
              "integrations/libraries/openai-compatible"
            ]
          }
        ]
      },
      {
        "tab": "Inference API",
        "groups": [
          {
            "group": "API Reference",
            "pages": [
              "api-reference/inference-api/introduction",
              "api-reference/inference-api/authentication",
              "api-reference/inference-api/headers",
              "api-reference/inference-api/error-codes",
              "api-reference/inference-api/supported-providers",
              {
                "group": "SDKs",
                "pages": [
                  "api-reference/inference-api/sdks/supported-sdks",
                  "api-reference/inference-api/portkey-sdk-client",
                  "api-reference/inference-api/sdks/c-sharp"
                ]
              },
              {
                "group": "API Details",
                "pages": [
                  "api-reference/inference-api/response-schema",
                  "api-reference/inference-api/config-object",
                  "api-reference/inference-api/open-api-specification"
                ]
              }
            ]
          },
          {
            "group": "Chat Completions",
            "pages": ["api-reference/inference-api/chat"]
          },
          {
            "group": "Portkey Prompts",
            "pages": [
              "api-reference/inference-api/prompts/prompt-completion",
              "api-reference/inference-api/prompts/render"
            ]
          },
          {
            "group": "Embeddings",
            "pages": ["api-reference/inference-api/embeddings"]
          },
          {
            "group": "Images",
            "pages": [
              "api-reference/inference-api/images/create-image",
              "api-reference/inference-api/images/create-image-edit",
              "api-reference/inference-api/images/create-image-variation"
            ]
          },
          {
            "group": "Audio",
            "pages": [
              "api-reference/inference-api/audio/create-speech",
              "api-reference/inference-api/audio/create-transcription",
              "api-reference/inference-api/audio/create-translation"
            ]
          },
          {
            "group": "Realtime",
            "pages": ["api-reference/inference-api/realtime-create-session"]
          },
          {
            "group": "Other APIs",
            "pages": ["api-reference/inference-api/gateway-for-other-apis"]
          },
          {
            "group": "Completions",
            "pages": ["api-reference/inference-api/completions"]
          },
          {
            "group": "Moderations",
            "pages": ["api-reference/inference-api/moderations"]
          },
          {
            "group": "Fine-tuning",
            "pages": [
              "api-reference/inference-api/fine-tuning/create-fine-tuning-job",
              "api-reference/inference-api/fine-tuning/list-fine-tuning-jobs",
              "api-reference/inference-api/fine-tuning/retrieve-fine-tuning-job",
              "api-reference/inference-api/fine-tuning/list-fine-tuning-events",
              "api-reference/inference-api/fine-tuning/list-fine-tuning-checkpoints",
              "api-reference/inference-api/fine-tuning/cancel-fine-tuning"
            ]
          },
          {
            "group": "Batch",
            "pages": [
              "api-reference/inference-api/batch/create-batch",
              "api-reference/inference-api/batch/list-batch",
              "api-reference/inference-api/batch/retrieve-batch",
              "api-reference/inference-api/batch/cancel-batch"
            ]
          },
          {
            "group": "Files",
            "pages": [
              "api-reference/inference-api/files/upload-file",
              "api-reference/inference-api/files/list-files",
              "api-reference/inference-api/files/retrieve-file",
              "api-reference/inference-api/files/retrieve-file-content",
              "api-reference/inference-api/files/delete-file"
            ]
          },
          {
            "group": "Assistants",
            "pages": [
              {
                "group": "Assistants",
                "pages": [
                  "api-reference/inference-api/assistants-api/assistants/create-assistant",
                  "api-reference/inference-api/assistants-api/assistants/list-assistants",
                  "api-reference/inference-api/assistants-api/assistants/retrieve-assistant",
                  "api-reference/inference-api/assistants-api/assistants/modify-assistant",
                  "api-reference/inference-api/assistants-api/assistants/delete-assistant"
                ]
              },
              {
                "group": "Threads",
                "pages": [
                  "api-reference/inference-api/assistants-api/threads/create-thread",
                  "api-reference/inference-api/assistants-api/threads/retrieve-thread",
                  "api-reference/inference-api/assistants-api/threads/modify-thread",
                  "api-reference/inference-api/assistants-api/threads/delete-thread"
                ]
              },
              {
                "group": "Messages",
                "pages": [
                  "api-reference/inference-api/assistants-api/messages/create-message",
                  "api-reference/inference-api/assistants-api/messages/list-messages",
                  "api-reference/inference-api/assistants-api/messages/retrieve-message",
                  "api-reference/inference-api/assistants-api/messages/modify-message",
                  "api-reference/inference-api/assistants-api/messages/delete-message"
                ]
              },
              {
                "group": "Runs",
                "pages": [
                  "api-reference/inference-api/assistants-api/runs/create-run",
                  "api-reference/inference-api/assistants-api/runs/create-thread-and-run",
                  "api-reference/inference-api/assistants-api/runs/list-runs",
                  "api-reference/inference-api/assistants-api/runs/retrieve-run",
                  "api-reference/inference-api/assistants-api/runs/modify-run",
                  "api-reference/inference-api/assistants-api/runs/submit-tool-outputs-to-run",
                  "api-reference/inference-api/assistants-api/runs/cancel-run"
                ]
              },
              {
                "group": "Run Steps",
                "pages": [
                  "api-reference/inference-api/assistants-api/run-steps/list-run-steps",
                  "api-reference/inference-api/assistants-api/run-steps/retrieve-run-steps"
                ]
              }
            ]
          }
        ]
      },
      {
        "tab": "Admin API",
        "groups": [
          {
            "group": "Control Plane",
            "pages": [
              {
                "group": "Configs",
                "pages": [
                  "api-reference/admin-api/control-plane/configs/create-config",
                  "api-reference/admin-api/control-plane/configs/list-configs",
                  "api-reference/admin-api/control-plane/configs/retrieve-config",
                  "api-reference/admin-api/control-plane/configs/update-config"
                ]
              },
              {
                "group": "Virtual Keys",
                "pages": [
                  "api-reference/admin-api/control-plane/virtual-keys/create-virtual-key",
                  "api-reference/admin-api/control-plane/virtual-keys/list-virtual-keys",
                  "api-reference/admin-api/control-plane/virtual-keys/retrieve-virtual-key",
                  "api-reference/admin-api/control-plane/virtual-keys/update-virtual-key",
                  "api-reference/admin-api/control-plane/virtual-keys/delete-virtual-key"
                ]
              },
              {
                "group": "API Keys",
                "pages": [
                  "api-reference/admin-api/control-plane/api-keys/update-api-key",
                  "api-reference/admin-api/control-plane/api-keys/create-api-key",
                  "api-reference/admin-api/control-plane/api-keys/delete-an-api-key",
                  "api-reference/admin-api/control-plane/api-keys/retrieve-an-api-key",
                  "api-reference/admin-api/control-plane/api-keys/list-api-keys"
                ]
              },
              {
                "group": "Analytics [BETA]",
                "pages": [
                  {
                    "group": "Summary",
                    "pages": [
                      "api-reference/admin-api/control-plane/analytics/summary/get-all-cache-data"
                    ]
                  },
                  {
                    "group": "Groups Paginated Data",
                    "pages": [
                      "api-reference/admin-api/control-plane/analytics/groups-paginated-data/get-metadata-grouped-data",
                      "api-reference/admin-api/control-plane/analytics/groups-paginated-data/get-model-grouped-data",
                      "api-reference/admin-api/control-plane/analytics/groups-paginated-data/get-user-grouped-data"
                    ]
                  },
                  {
                    "group": "Graphs - Time Series Data",
                    "pages": [
                      "api-reference/admin-api/control-plane/analytics/graphs-time-series-data/get-cache-hit-latency-data",
                      "api-reference/admin-api/control-plane/analytics/graphs-time-series-data/get-cache-hit-rate-data",
                      "api-reference/admin-api/control-plane/analytics/graphs-time-series-data/get-cost-data",
                      "api-reference/admin-api/control-plane/analytics/graphs-time-series-data/get-error-rate-data",
                      "api-reference/admin-api/control-plane/analytics/graphs-time-series-data/get-errors-data",
                      "api-reference/admin-api/control-plane/analytics/graphs-time-series-data/get-feedback-data",
                      "api-reference/admin-api/control-plane/analytics/graphs-time-series-data/get-feedback-per-ai-models-data",
                      "api-reference/admin-api/control-plane/analytics/graphs-time-series-data/get-feedback-score-distribution-data",
                      "api-reference/admin-api/control-plane/analytics/graphs-time-series-data/get-latency-data",
                      "api-reference/admin-api/control-plane/analytics/graphs-time-series-data/get-requests-data",
                      "api-reference/admin-api/control-plane/analytics/graphs-time-series-data/get-requests-per-user-data",
                      "api-reference/admin-api/control-plane/analytics/graphs-time-series-data/get-rescued-requests-data",
                      "api-reference/admin-api/control-plane/analytics/graphs-time-series-data/get-status-code-data",
                      "api-reference/admin-api/control-plane/analytics/graphs-time-series-data/get-tokens-data",
                      "api-reference/admin-api/control-plane/analytics/graphs-time-series-data/get-unique-status-code-data",
                      "api-reference/admin-api/control-plane/analytics/graphs-time-series-data/get-users-data",
                      "api-reference/admin-api/control-plane/analytics/graphs-time-series-data/get-weighted-feedback-data"
                    ]
                  }
                ]
              },
              {
                "group": "Users",
                "pages": [
                  "api-reference/admin-api/control-plane/users/retrieve-a-user",
                  "api-reference/admin-api/control-plane/users/retrieve-all-users",
                  "api-reference/admin-api/control-plane/users/update-a-user",
                  "api-reference/admin-api/control-plane/users/remove-a-user"
                ]
              },
              {
                "group": "User Invites",
                "pages": [
                  "api-reference/admin-api/control-plane/user-invites/invite-a-user",
                  "api-reference/admin-api/control-plane/user-invites/retrieve-an-invite",
                  "api-reference/admin-api/control-plane/user-invites/retrieve-all-user-invites",
                  "api-reference/admin-api/control-plane/user-invites/delete-a-user-invite",
                  "api-reference/admin-api/control-plane/user-invites/resend-a-user-invite"
                ]
              },
              {
                "group": "Workspaces",
                "pages": [
                  "api-reference/admin-api/control-plane/workspaces/create-workspace",
                  "api-reference/admin-api/control-plane/workspaces/retrieve-all-workspaces",
                  "api-reference/admin-api/control-plane/workspaces/retrieve-a-workspace",
                  "api-reference/admin-api/control-plane/workspaces/update-workspace",
                  "api-reference/admin-api/control-plane/workspaces/delete-a-workspace"
                ]
              },
              {
                "group": "Workspace Members",
                "pages": [
                  "api-reference/admin-api/control-plane/workspace-members/add-a-workspace-member",
                  "api-reference/admin-api/control-plane/workspace-members/retrieve-all-workspace-members",
                  "api-reference/admin-api/control-plane/workspace-members/retrieve-a-workspace-member",
                  "api-reference/admin-api/control-plane/workspace-members/update-workspace-member",
                  "api-reference/admin-api/control-plane/workspace-members/remove-workspace-member"
                ]
              }
            ]
          },
          {
            "group": "Data Plane",
            "pages": [
              {
                "group": "Feedback",
                "pages": [
                  "api-reference/admin-api/data-plane/feedback",
                  "api-reference/admin-api/data-plane/feedback/create-feedback",
                  "api-reference/admin-api/data-plane/feedback/update-feedback"
                ]
              },
              "api-reference/admin-api/data-plane/guardrails",
              {
                "group": "Logs",
                "pages": [
                  "api-reference/admin-api/data-plane/logs/insert-a-log",
                  {
                    "group": "Log Exports [BETA]",
                    "pages": [
                      "api-reference/admin-api/data-plane/logs/log-exports-beta/retrieve-a-log-export",
                      "api-reference/admin-api/data-plane/logs/log-exports-beta/update-a-log-export",
                      "api-reference/admin-api/data-plane/logs/log-exports-beta/list-log-exports",
                      "api-reference/admin-api/data-plane/logs/log-exports-beta/create-a-log-export",
                      "api-reference/admin-api/data-plane/logs/log-exports-beta/start-a-log-export",
                      "api-reference/admin-api/data-plane/logs/log-exports-beta/cancel-a-log-export",
                      "api-reference/admin-api/data-plane/logs/log-exports-beta/download-a-log-export"
                    ]
                  }
                ]
              }
            ]
          },
          {
            "group": "OpenAPI",
            "pages": ["api-reference/admin-api/open-api-specification"]
          }
        ]
      },
      {
        "tab": "Cookbook",
        "groups": [
          {
            "group": "Prompt Engineering",
            "pages": [
              "guides/prompts",
              "guides/prompts/ultimate-ai-sdr",
<<<<<<< HEAD
              "guides/prompts/build-a-chatbot-using-portkeys-prompt-templates",
              "guides/prompts/llm-as-a-judge"
=======
              "guides/prompts/build-a-chatbot-using-portkeys-prompt-templates"
>>>>>>> 5c50c624
            ]
          },
          {
            "group": "Whitepapers",
            "pages": [
              {
                "group": "Optimizing LLM Costs",
                "pages": [
                  "guides/whitepapers/optimizing-llm-costs/executive-summary",
                  "guides/whitepapers/optimizing-llm-costs/introduction",
                  "guides/whitepapers/optimizing-llm-costs/llm-cost-drivers",
                  "guides/whitepapers/optimizing-llm-costs/frugalgpt-techniques",
                  "guides/whitepapers/optimizing-llm-costs/advanced-strategies",
                  "guides/whitepapers/optimizing-llm-costs/architectural-considerations",
                  "guides/whitepapers/optimizing-llm-costs/operational-best-practices",
                  "guides/whitepapers/optimizing-llm-costs/cost-effective-development",
                  "guides/whitepapers/optimizing-llm-costs/user-education",
                  "guides/whitepapers/optimizing-llm-costs/future-trends",
                  "guides/whitepapers/optimizing-llm-costs/conclusion-and-key-takeaways"
                ]
              }
            ]
          },
          {
            "group": "Getting Started",
            "pages": [
              "guides/getting-started",
              "guides/getting-started/a-b-test-prompts-and-models",
              "guides/getting-started/tackling-rate-limiting",
              "guides/getting-started/function-calling",
              "guides/getting-started/image-generation",
              "guides/getting-started/getting-started-with-ai-gateway",
              "guides/getting-started/llama-3-on-groq",
              "guides/getting-started/return-repeat-requests-from-cache",
              "guides/getting-started/trigger-automatic-retries-on-llm-failures",
              "guides/getting-started/101-on-portkey-s-gateway-configs"
            ]
          },
          {
            "group": "Integrations",
            "pages": [
              "guides/integrations",
              "guides/integrations/llama-3-on-portkey-+-together-ai",
              "guides/integrations/introduction-to-gpt-4o",
              "guides/integrations/anyscale",
              "guides/integrations/mistral",
              "guides/integrations/vercel-ai",
              "guides/integrations/deepinfra",
              "guides/integrations/groq",
              "guides/integrations/langchain",
              "guides/integrations/mixtral-8x22b",
              "guides/integrations/segmind"
            ]
          },
          {
            "group": "Use Cases",
            "pages": [
              "guides/use-cases",
              "guides/use-cases/few-shot-prompting",
              "guides/use-cases/enforcing-json-schema-with-anyscale-and-together",
              "guides/use-cases/emotions-with-gpt-4o",
              "guides/use-cases/build-an-article-suggestion-app-with-supabase-pgvector-and-portkey",
              "guides/use-cases/setting-up-resilient-load-balancers-with-failure-mitigating-fallbacks",
              "guides/use-cases/run-portkey-on-prompts-from-langchain-hub",
              "guides/use-cases/smart-fallback-with-model-optimized-prompts",
              "guides/use-cases/how-to-use-openai-sdk-with-portkey-prompt-templates",
              "guides/use-cases/setup-openai-greater-than-azure-openai-fallback",
              "guides/use-cases/fallback-from-sdxl-to-dall-e-3",
              "guides/use-cases/comparing-top10-lmsys-models-with-portkey",
              "guides/use-cases/track-costs-using-metadata"
            ]
          }
        ]
      },
      {
        "tab": "Changelog",
        "groups": [
          {
            "group": "Monthly Summary",
            "pages": [
              {
                "group": "2025",
                "pages": [
                  "changelog/2025/jan"
                ]
              },
              {
                "group": "2024",
                "pages": [
                  "changelog/2024/dec",
                  "changelog/2024/nov",
                  "changelog/2024/oct"
                ]
              }
            ]
          },
          {
            "group": "Enterprise Releases",
            "pages": ["changelog/enterprise", "changelog/helm-chart"]
          },
          {
            "group": "Product Releases",
            "pages": ["changelog/product"]
          }
        ]
      }
    ]
  },
  "styling": {
    "codeblocks": "system",
    "eyebrows": "breadcrumbs"
  },
  "logo": {
    "light": "/logo-white.png",
    "dark": "/logo-black.png"
  },
  "api": {
    "openapi": "openapi.yaml"
  },
  "background": {
    "decoration": "gradient"
  },
  "navbar": {
    "links": [
      {
        "label": "Support",
        "href": "https://portkey.ai/community"
      },
      {
        "label": "Book Demo",
        "href": "https://portkey.sh/demo-18"
      }
    ],
    "primary": {
      "type": "button",
      "label": "Sign in",
      "href": "https://app.portkey.ai/login"
    }
  },
  "footer": {
    "socials": {
      "x": "https://twitter.com/PortkeyAI",
      "linkedin": "https://www.linkedin.com/company/portkey-ai/",
      "discord": "https://portkey.wiki/community",
      "github": "https://git.new/portkey"
    },
    "links": [
      {
        "header": "Products",
        "items": [
          {
            "label": "Observability",
            "href": "https://portkey.ai/features/observability"
          },
          {
            "label": "AI Gateway",
            "href": "https://portkey.ai/features/ai-gateway"
          },
          {
            "label": "Guardrails",
            "href": "https://portkey.ai/features/guardrails"
          },
          {
            "label": "Prompt Management",
            "href": "https://portkey.ai/features/prompt-management"
          },
          {
            "label": "Agents",
            "href": "https://portkey.ai/features/agents"
          },
          {
            "label": "MCP Client",
            "href": "https://portkey.ai/mcp"
          },
          {
            "label": "Security",
            "href": "https://portkey.ai/features/security-and-compliance"
          },
          {
            "label": "Auto-Instrumentation",
            "href": "https://portkey.ai/features/auto-instrumentation"
          }
        ]
      },
      {
        "header": "Resources",
        "items": [
          {
            "label": "API Status",
            "href": "https://status.portkey.ai/"
          },
          {
            "label": "Helm Charts",
            "href": "https://github.com/portkey-ai/helm"
          },
          {
            "label": "AI Grants Finder",
            "href": "https://grantsfinder.portkey.ai/"
          },
          {
            "label": "Events Calendar",
            "href": "https://lu.ma/portkey"
          },
          {
            "label": "Support Forum",
            "href": "https://portkey.wiki/community"
          },
          {
            "label": "Blog",
            "href": "https://portkey.ai/blog"
          },
          {
            "label": "Error Library",
            "href": "https://portkey.ai/error-library"
          }
        ]
      },
      {
        "header": "Company",
        "items": [
          {
            "label": "Pricing",
            "href": "https://portkey.ai/pricing"
          },
          {
            "label": "Compliances",
            "href": "https://trust.portkey.ai/"
          },
          {
            "label": "Privacy Policy",
            "href": "https://portkey.ai/privacy-policy"
          },
          {
            "label": "Terms of Service",
            "href": "https://portkey.ai/terms"
          },
          {
            "label": "DPA",
            "href": "https://portkey.ai/dpa"
          },
          {
            "label": "Cookie Policy",
            "href": "https://portkey.ai/cookie-policy"
          }
        ]
      }
    ]
  },
  "integrations": {
    "ga4": {
      "measurementId": "G-JJMXYE4DRL"
    }
  },
  "redirects": [
    {
      "source": "/changelog/enterprise/oct-24",
      "destination": "/changelog/enterprise"
    },
    {
      "source": "/changelog/product/oct-24",
      "destination": "/changelog/2024/oct"
    },
    {
      "source": "/api-reference",
      "destination": "/api-reference/inference-api"
    },
    {
      "source": "/api-reference/introduction",
      "destination": "/api-reference/inference-api/introduction"
    },
    {
      "source": "/api-reference/authentication",
      "destination": "/api-reference/inference-api/authentication"
    },
    {
      "source": "/api-reference/headers",
      "destination": "/api-reference/inference-api/headers"
    },
    {
      "source": "/api-reference/config-object",
      "destination": "/api-reference/inference-api/config-object"
    },
    {
      "source": "/api-reference/portkey-sdk-client",
      "destination": "/api-reference/inference-api/portkey-sdk-client"
    },
    {
      "source": "/provider-endpoints/supported-providers",
      "destination": "/api-reference/inference-api/supported-providers"
    },
    {
      "source": "/api-reference/response-schema",
      "destination": "/api-reference/inference-api/response-schema"
    },
    {
      "source": "/provider-endpoints",
      "destination": "/api-reference/inference-api"
    },
    {
      "source": "/provider-endpoints/assistants-api/assistants/create-assistant",
      "destination": "/api-reference/inference-api/assistants-api/assistants/create-assistant"
    },
    {
      "source": "/provider-endpoints/assistants-api/assistants/delete-assistant",
      "destination": "/api-reference/inference-api/assistants-api/assistants/delete-assistant"
    },
    {
      "source": "/provider-endpoints/assistants-api/assistants/list-assistants",
      "destination": "/api-reference/inference-api/assistants-api/assistants/list-assistants"
    },
    {
      "source": "/provider-endpoints/assistants-api/assistants/modify-assistant",
      "destination": "/api-reference/inference-api/assistants-api/assistants/modify-assistant"
    },
    {
      "source": "/provider-endpoints/assistants-api/assistants/retrieve-assistant",
      "destination": "/api-reference/inference-api/assistants-api/assistants/retrieve-assistant"
    },
    {
      "source": "/provider-endpoints/assistants-api/assistants",
      "destination": "/api-reference/inference-api/assistants-api/assistants"
    },
    {
      "source": "/provider-endpoints/assistants-api/messages/create-message",
      "destination": "/api-reference/inference-api/assistants-api/messages/create-message"
    },
    {
      "source": "/provider-endpoints/assistants-api/messages/delete-message",
      "destination": "/api-reference/inference-api/assistants-api/messages/delete-message"
    },
    {
      "source": "/provider-endpoints/assistants-api/messages/list-messages",
      "destination": "/api-reference/inference-api/assistants-api/messages/list-messages"
    },
    {
      "source": "/provider-endpoints/assistants-api/messages/modify-message",
      "destination": "/api-reference/inference-api/assistants-api/messages/modify-message"
    },
    {
      "source": "/provider-endpoints/assistants-api/messages/retrieve-message",
      "destination": "/api-reference/inference-api/assistants-api/messages/retrieve-message"
    },
    {
      "source": "/provider-endpoints/assistants-api/messages",
      "destination": "/api-reference/inference-api/assistants-api/messages"
    },
    {
      "source": "/provider-endpoints/assistants-api/run-steps/list-run-steps",
      "destination": "/api-reference/inference-api/assistants-api/run-steps/list-run-steps"
    },
    {
      "source": "/provider-endpoints/assistants-api/run-steps/retrieve-run-steps",
      "destination": "/api-reference/inference-api/assistants-api/run-steps/retrieve-run-steps"
    },
    {
      "source": "/provider-endpoints/assistants-api/run-steps",
      "destination": "/api-reference/inference-api/assistants-api/run-steps"
    },
    {
      "source": "/provider-endpoints/assistants-api/runs/cancel-run",
      "destination": "/api-reference/inference-api/assistants-api/runs/cancel-run"
    },
    {
      "source": "/provider-endpoints/assistants-api/runs/create-run",
      "destination": "/api-reference/inference-api/assistants-api/runs/create-run"
    },
    {
      "source": "/provider-endpoints/assistants-api/runs/create-thread-and-run",
      "destination": "/api-reference/inference-api/assistants-api/runs/create-thread-and-run"
    },
    {
      "source": "/provider-endpoints/assistants-api/runs/list-runs",
      "destination": "/api-reference/inference-api/assistants-api/runs/list-runs"
    },
    {
      "source": "/provider-endpoints/assistants-api/runs/modify-run",
      "destination": "/api-reference/inference-api/assistants-api/runs/modify-run"
    },
    {
      "source": "/provider-endpoints/assistants-api/runs/retrieve-run",
      "destination": "/api-reference/inference-api/assistants-api/runs/retrieve-run"
    },
    {
      "source": "/provider-endpoints/assistants-api/runs/submit-tool-outputs-to-run",
      "destination": "/api-reference/inference-api/assistants-api/runs/submit-tool-outputs-to-run"
    },
    {
      "source": "/provider-endpoints/assistants-api/runs",
      "destination": "/api-reference/inference-api/assistants-api/runs"
    },
    {
      "source": "/provider-endpoints/assistants-api/threads/create-thread",
      "destination": "/api-reference/inference-api/assistants-api/threads/create-thread"
    },
    {
      "source": "/provider-endpoints/assistants-api/threads/delete-thread",
      "destination": "/api-reference/inference-api/assistants-api/threads/delete-thread"
    },
    {
      "source": "/provider-endpoints/assistants-api/threads/modify-thread",
      "destination": "/api-reference/inference-api/assistants-api/threads/modify-thread"
    },
    {
      "source": "/provider-endpoints/assistants-api/threads/retrieve-thread",
      "destination": "/api-reference/inference-api/assistants-api/threads/retrieve-thread"
    },
    {
      "source": "/provider-endpoints/assistants-api/threads",
      "destination": "/api-reference/inference-api/assistants-api/threads"
    },
    {
      "source": "/provider-endpoints/assistants-api",
      "destination": "/api-reference/inference-api/assistants-api"
    },
    {
      "source": "/provider-endpoints/audio/create-speech",
      "destination": "/api-reference/inference-api/audio/create-speech"
    },
    {
      "source": "/provider-endpoints/audio/create-transcription",
      "destination": "/api-reference/inference-api/audio/create-transcription"
    },
    {
      "source": "/provider-endpoints/audio/create-translation",
      "destination": "/api-reference/inference-api/audio/create-translation"
    },
    {
      "source": "/provider-endpoints/audio",
      "destination": "/api-reference/inference-api/audio"
    },
    {
      "source": "/provider-endpoints/batch/cancel-batch",
      "destination": "/api-reference/inference-api/batch/cancel-batch"
    },
    {
      "source": "/provider-endpoints/batch/create-batch",
      "destination": "/api-reference/inference-api/batch/create-batch"
    },
    {
      "source": "/provider-endpoints/batch/list-batch",
      "destination": "/api-reference/inference-api/batch/list-batch"
    },
    {
      "source": "/provider-endpoints/batch/retrieve-batch",
      "destination": "/api-reference/inference-api/batch/retrieve-batch"
    },
    {
      "source": "/provider-endpoints/batch",
      "destination": "/api-reference/inference-api/batch"
    },
    {
      "source": "/provider-endpoints/chat",
      "destination": "/api-reference/inference-api/chat"
    },
    {
      "source": "/provider-endpoints/completions",
      "destination": "/api-reference/inference-api/completions"
    },
    {
      "source": "/provider-endpoints/embeddings",
      "destination": "/api-reference/inference-api/embeddings"
    },
    {
      "source": "/provider-endpoints/files/delete-file",
      "destination": "/api-reference/inference-api/files/delete-file"
    },
    {
      "source": "/provider-endpoints/files/list-files",
      "destination": "/api-reference/inference-api/files/list-files"
    },
    {
      "source": "/provider-endpoints/files/retrieve-file-content",
      "destination": "/api-reference/inference-api/files/retrieve-file-content"
    },
    {
      "source": "/provider-endpoints/files/retrieve-file",
      "destination": "/api-reference/inference-api/files/retrieve-file"
    },
    {
      "source": "/provider-endpoints/files/upload-file",
      "destination": "/api-reference/inference-api/files/upload-file"
    },
    {
      "source": "/provider-endpoints/files",
      "destination": "/api-reference/inference-api/files"
    },
    {
      "source": "/provider-endpoints/fine-tuning/cancel-fine-tuning",
      "destination": "/api-reference/inference-api/fine-tuning/cancel-fine-tuning"
    },
    {
      "source": "/provider-endpoints/fine-tuning/create-fine-tuning-job",
      "destination": "/api-reference/inference-api/fine-tuning/create-fine-tuning-job"
    },
    {
      "source": "/provider-endpoints/fine-tuning/list-fine-tuning-checkpoints",
      "destination": "/api-reference/inference-api/fine-tuning/list-fine-tuning-checkpoints"
    },
    {
      "source": "/provider-endpoints/fine-tuning/list-fine-tuning-events",
      "destination": "/api-reference/inference-api/fine-tuning/list-fine-tuning-events"
    },
    {
      "source": "/provider-endpoints/fine-tuning/list-fine-tuning-jobs",
      "destination": "/api-reference/inference-api/fine-tuning/list-fine-tuning-jobs"
    },
    {
      "source": "/provider-endpoints/fine-tuning/retrieve-fine-tuning-job",
      "destination": "/api-reference/inference-api/fine-tuning/retrieve-fine-tuning-job"
    },
    {
      "source": "/provider-endpoints/fine-tuning",
      "destination": "/api-reference/inference-api/fine-tuning"
    },
    {
      "source": "/provider-endpoints/gateway-for-other-apis",
      "destination": "/api-reference/inference-api/gateway-for-other-apis"
    },
    {
      "source": "/provider-endpoints/images/create-image-edit",
      "destination": "/api-reference/inference-api/images/create-image-edit"
    },
    {
      "source": "/provider-endpoints/images/create-image-variation",
      "destination": "/api-reference/inference-api/images/create-image-variation"
    },
    {
      "source": "/provider-endpoints/images/create-image",
      "destination": "/api-reference/inference-api/images/create-image"
    },
    {
      "source": "/provider-endpoints/images",
      "destination": "/api-reference/inference-api/images"
    },
    {
      "source": "/provider-endpoints/moderations",
      "destination": "/api-reference/inference-api/moderations"
    },
    {
      "source": "/portkey-endpoints",
      "destination": "/api-reference/admin-api/control-plane"
    },
    {
      "source": "/portkey-endpoints/admin/user-invites/delete-a-user-invite",
      "destination": "/api-reference/admin-api/control-plane/user-invites/delete-a-user-invite"
    },
    {
      "source": "/portkey-endpoints/admin/user-invites/invite-a-user",
      "destination": "/api-reference/admin-api/control-plane/user-invites/invite-a-user"
    },
    {
      "source": "/portkey-endpoints/admin/user-invites/retrieve-all-user-invites",
      "destination": "/api-reference/admin-api/control-plane/user-invites/retrieve-all-user-invites"
    },
    {
      "source": "/portkey-endpoints/admin/user-invites/retrieve-an-invite",
      "destination": "/api-reference/admin-api/control-plane/user-invites/retrieve-an-invite"
    },
    {
      "source": "/portkey-endpoints/admin/users/remove-a-user",
      "destination": "/api-reference/admin-api/control-plane/users/remove-a-user"
    },
    {
      "source": "/portkey-endpoints/admin/users/retrieve-a-user",
      "destination": "/api-reference/admin-api/control-plane/users/retrieve-a-user"
    },
    {
      "source": "/portkey-endpoints/admin/users/retrieve-all-users",
      "destination": "/api-reference/admin-api/control-plane/users/retrieve-all-users"
    },
    {
      "source": "/portkey-endpoints/admin/users/update-a-user",
      "destination": "/api-reference/admin-api/control-plane/users/update-a-user"
    },
    {
      "source": "/portkey-endpoints/admin/workspace-members/add-a-workspace-member",
      "destination": "/api-reference/admin-api/control-plane/workspace-members/add-a-workspace-member"
    },
    {
      "source": "/portkey-endpoints/admin/workspace-members/remove-workspace-member",
      "destination": "/api-reference/admin-api/control-plane/workspace-members/remove-workspace-member"
    },
    {
      "source": "/portkey-endpoints/admin/workspace-members/retrieve-a-workspace-member",
      "destination": "/api-reference/admin-api/control-plane/workspace-members/retrieve-a-workspace-member"
    },
    {
      "source": "/portkey-endpoints/admin/workspace-members/retrieve-all-workspace-members",
      "destination": "/api-reference/admin-api/control-plane/workspace-members/retrieve-all-workspace-members"
    },
    {
      "source": "/portkey-endpoints/admin/workspace-members/update-workspace-member",
      "destination": "/api-reference/admin-api/control-plane/workspace-members/update-workspace-member"
    },
    {
      "source": "/portkey-endpoints/admin/workspaces/create-workspace",
      "destination": "/api-reference/admin-api/control-plane/workspaces/create-workspace"
    },
    {
      "source": "/portkey-endpoints/admin/workspaces/delete-a-workspace",
      "destination": "/api-reference/admin-api/control-plane/workspaces/delete-a-workspace"
    },
    {
      "source": "/portkey-endpoints/admin/workspaces/retrieve-a-workspace",
      "destination": "/api-reference/admin-api/control-plane/workspaces/retrieve-a-workspace"
    },
    {
      "source": "/portkey-endpoints/admin/workspaces/retrieve-all-workspaces",
      "destination": "/api-reference/admin-api/control-plane/workspaces/retrieve-all-workspaces"
    },
    {
      "source": "/portkey-endpoints/admin/workspaces/update-workspace",
      "destination": "/api-reference/admin-api/control-plane/workspaces/update-workspace"
    },
    {
      "source": "/portkey-endpoints/analytics/graphs-time-series-data/get-cache-hit-latency-data",
      "destination": "/api-reference/admin-api/control-plane/analytics/graphs-time-series-data/get-cache-hit-latency-data"
    },
    {
      "source": "/portkey-endpoints/analytics/graphs-time-series-data/get-cache-hit-rate-data",
      "destination": "/api-reference/admin-api/control-plane/analytics/graphs-time-series-data/get-cache-hit-rate-data"
    },
    {
      "source": "/portkey-endpoints/analytics/graphs-time-series-data/get-cost-data",
      "destination": "/api-reference/admin-api/control-plane/analytics/graphs-time-series-data/get-cost-data"
    },
    {
      "source": "/portkey-endpoints/analytics/graphs-time-series-data/get-error-rate-data",
      "destination": "/api-reference/admin-api/control-plane/analytics/graphs-time-series-data/get-error-rate-data"
    },
    {
      "source": "/portkey-endpoints/analytics/graphs-time-series-data/get-errors-data",
      "destination": "/api-reference/admin-api/control-plane/analytics/graphs-time-series-data/get-errors-data"
    },
    {
      "source": "/portkey-endpoints/analytics/graphs-time-series-data/get-feedback-data",
      "destination": "/api-reference/admin-api/control-plane/analytics/graphs-time-series-data/get-feedback-data"
    },
    {
      "source": "/portkey-endpoints/analytics/graphs-time-series-data/get-feedback-per-ai-models",
      "destination": "/api-reference/admin-api/control-plane/analytics/graphs-time-series-data/get-feedback-per-ai-models"
    },
    {
      "source": "/portkey-endpoints/analytics/graphs-time-series-data/get-feedback-score-distribution-data",
      "destination": "/api-reference/admin-api/control-plane/analytics/graphs-time-series-data/get-feedback-score-distribution-data"
    },
    {
      "source": "/portkey-endpoints/analytics/graphs-time-series-data/get-latency-data",
      "destination": "/api-reference/admin-api/control-plane/analytics/graphs-time-series-data/get-latency-data"
    },
    {
      "source": "/portkey-endpoints/analytics/graphs-time-series-data/get-requests-data",
      "destination": "/api-reference/admin-api/control-plane/analytics/graphs-time-series-data/get-requests-data"
    },
    {
      "source": "/portkey-endpoints/analytics/graphs-time-series-data/get-requests-per-user",
      "destination": "/api-reference/admin-api/control-plane/analytics/graphs-time-series-data/get-requests-per-user"
    },
    {
      "source": "/portkey-endpoints/analytics/graphs-time-series-data/get-rescued-requests-data",
      "destination": "/api-reference/admin-api/control-plane/analytics/graphs-time-series-data/get-rescued-requests-data"
    },
    {
      "source": "/portkey-endpoints/analytics/graphs-time-series-data/get-status-code-data",
      "destination": "/api-reference/admin-api/control-plane/analytics/graphs-time-series-data/get-status-code-data"
    },
    {
      "source": "/portkey-endpoints/analytics/graphs-time-series-data/get-tokens-data",
      "destination": "/api-reference/admin-api/control-plane/analytics/graphs-time-series-data/get-tokens-data"
    },
    {
      "source": "/portkey-endpoints/analytics/graphs-time-series-data/get-unique-status-code-data",
      "destination": "/api-reference/admin-api/control-plane/analytics/graphs-time-series-data/get-unique-status-code-data"
    },
    {
      "source": "/portkey-endpoints/analytics/graphs-time-series-data/get-users-data",
      "destination": "/api-reference/admin-api/control-plane/analytics/graphs-time-series-data/get-users-data"
    },
    {
      "source": "/portkey-endpoints/analytics/graphs-time-series-data/get-weighted-feeback-data",
      "destination": "/api-reference/admin-api/control-plane/analytics/graphs-time-series-data/get-weighted-feeback-data"
    },
    {
      "source": "/portkey-endpoints/analytics/groups-paginated-data/get-metadata-grouped-data",
      "destination": "/api-reference/admin-api/control-plane/analytics/groups-paginated-data/get-metadata-grouped-data"
    },
    {
      "source": "/portkey-endpoints/analytics/groups-paginated-data/get-model-grouped-data",
      "destination": "/api-reference/admin-api/control-plane/analytics/groups-paginated-data/get-model-grouped-data"
    },
    {
      "source": "/portkey-endpoints/analytics/groups-paginated-data/get-user-grouped-data",
      "destination": "/api-reference/admin-api/control-plane/analytics/groups-paginated-data/get-user-grouped-data"
    },
    {
      "source": "/portkey-endpoints/analytics/summary/get-all-cache-data",
      "destination": "/api-reference/admin-api/control-plane/analytics/summary/get-all-cache-data"
    },
    {
      "source": "/portkey-endpoints/api-keys/create-api-key",
      "destination": "/api-reference/admin-api/control-plane/api-keys/create-api-key"
    },
    {
      "source": "/portkey-endpoints/api-keys/delete-an-api-key",
      "destination": "/api-reference/admin-api/control-plane/api-keys/delete-an-api-key"
    },
    {
      "source": "/portkey-endpoints/api-keys/list-api-keys",
      "destination": "/api-reference/admin-api/control-plane/api-keys/list-api-keys"
    },
    {
      "source": "/portkey-endpoints/api-keys/retrieve-an-api-key",
      "destination": "/api-reference/admin-api/control-plane/api-keys/retrieve-an-api-key"
    },
    {
      "source": "/portkey-endpoints/api-keys/update-api-key",
      "destination": "/api-reference/admin-api/control-plane/api-keys/update-api-key"
    },
    {
      "source": "/portkey-endpoints/configs/create-config",
      "destination": "/api-reference/admin-api/control-plane/configs/create-config"
    },
    {
      "source": "/portkey-endpoints/configs/list-configs",
      "destination": "/api-reference/admin-api/control-plane/configs/list-configs"
    },
    {
      "source": "/portkey-endpoints/configs/retrieve-config",
      "destination": "/api-reference/admin-api/control-plane/configs/retrieve-config"
    },
    {
      "source": "/portkey-endpoints/configs/update-config",
      "destination": "/api-reference/admin-api/control-plane/configs/update-config"
    },
    {
      "source": "/portkey-endpoints/feedback/create-feedback",
      "destination": "/api-reference/admin-api/data-plane/feedback/create-feedback"
    },
    {
      "source": "/docs/portkey-endpoints/feedback/create-feedback",
      "destination": "/api-reference/admin-api/data-plane/feedback/create-feedback"
    },
    {
      "source": "/portkey-endpoints/feedback/update-feedback",
      "destination": "/api-reference/admin-api/data-plane/feedback/update-feedback"
    },
    {
      "source": "/docs/portkey-endpoints/feedback/update-feedback",
      "destination": "/api-reference/admin-api/data-plane/feedback/update-feedback"
    },
    {
      "source": "/portkey-endpoints/guardrails",
      "destination": "/api-reference/admin-api/data-plane/guardrails"
    },
    {
      "source": "/docs/portkey-endpoints/logs/insert-a-log",
      "destination": "/api-reference/admin-api/data-plane/logs/insert-a-log"
    },
    {
      "source": "/portkey-endpoints/logs/insert-a-log",
      "destination": "/api-reference/admin-api/data-plane/logs/insert-a-log"
    },
    {
      "source": "/portkey-endpoints/logs/log-exports-beta/cancel-a-log-export",
      "destination": "/api-reference/admin-api/data-plane/logs/log-exports-beta/cancel-a-log-export"
    },
    {
      "source": "/portkey-endpoints/logs/log-exports-beta/create-a-log-export",
      "destination": "/api-reference/admin-api/data-plane/logs/log-exports-beta/create-a-log-export"
    },
    {
      "source": "/portkey-endpoints/logs/log-exports-beta/download-a-log-export",
      "destination": "/api-reference/admin-api/data-plane/logs/log-exports-beta/download-a-log-export"
    },
    {
      "source": "/portkey-endpoints/logs/log-exports-beta/list-log-exports",
      "destination": "/api-reference/admin-api/data-plane/logs/log-exports-beta/list-log-exports"
    },
    {
      "source": "/portkey-endpoints/logs/log-exports-beta/retrieve-a-log-export",
      "destination": "/api-reference/admin-api/data-plane/logs/log-exports-beta/retrieve-a-log-export"
    },
    {
      "source": "/portkey-endpoints/logs/log-exports-beta/start-a-log-export",
      "destination": "/api-reference/admin-api/data-plane/logs/log-exports-beta/start-a-log-export"
    },
    {
      "source": "/portkey-endpoints/logs/log-exports-beta/update-a-log-export",
      "destination": "/api-reference/admin-api/data-plane/logs/log-exports-beta/update-a-log-export"
    },
    {
      "source": "/portkey-endpoints/prompts/prompt-completion",
      "destination": "/api-reference/inference-api/prompts/prompt-completion"
    },
    {
      "source": "/portkey-endpoints/prompts/render",
      "destination": "/api-reference/inference-api/prompts/render"
    },
    {
      "source": "/portkey-endpoints/virtual-keys/create-virtual-key",
      "destination": "/api-reference/admin-api/control-plane/virtual-keys/create-virtual-key"
    },
    {
      "source": "/portkey-endpoints/virtual-keys/delete-virtual-key",
      "destination": "/api-reference/admin-api/control-plane/virtual-keys/delete-virtual-key"
    },
    {
      "source": "/portkey-endpoints/virtual-keys/list-virtual-keys",
      "destination": "/api-reference/admin-api/control-plane/virtual-keys/list-virtual-keys"
    },
    {
      "source": "/portkey-endpoints/virtual-keys/retrieve-virtual-key",
      "destination": "/api-reference/admin-api/control-plane/virtual-keys/retrieve-virtual-key"
    },
    {
      "source": "/portkey-endpoints/virtual-keys/update-virtual-key",
      "destination": "/api-reference/admin-api/control-plane/virtual-keys/update-virtual-key"
    },
    {
      "source": "/product/observability-modern-monitoring-for-llms",
      "destination": "/product/observability"
    },
    {
      "source": "/product/observability-modern-monitoring-for-llms/:slug*",
      "destination": "/product/observability/:slug*"
    },
    {
      "source": "/product/guardrails/list-of-guardrail-checks/:slug*",
      "destination": "/product/guardrails/:slug*"
    },
    {
      "source": "/product/ai-gateway-streamline-llm-integrations",
      "destination": "/product/ai-gateway"
    },
    {
      "source": "/product/ai-gateway-streamline-llm-integrations/:slug*",
      "destination": "/product/ai-gateway/:slug*"
    },
    {
      "source": "/welcome/agents",
      "destination": "/integrations/agents"
    },
    {
      "source": "/welcome/agents/:slug*",
      "destination": "/integrations/agents/:slug*"
    },
    {
      "source": "/welcome/integration-guides",
      "destination": "/integrations"
    },
    {
      "source": "/welcome/integration-guides/:slug*",
      "destination": "/integrations/llms/:slug*"
    },
    {
      "source": "/key-features/prompt-management#versioning-of-prompts",
      "destination": "/product/prompt-library/prompt-templates#versioning-prompts"
    },
    {
      "source": "/introduction/welcome-to-portkey",
      "destination": "/introduction/what-is-portkey"
    },
    {
      "source": "/introduction/getting-started",
      "destination": "/introduction/make-your-first-request"
    },
    {
      "source": "/introduction/features",
      "destination": "/introduction/feature-overview"
    },
    {
      "source": "/introduction/portkey-headers",
      "destination": "/api-reference/inference-api/headers"
    },
    {
      "source": "/portkey-features/ai-gateway",
      "destination": "/product/ai-gateway"
    },
    {
      "source": "/portkey-features/ai-gateway/:slug*",
      "destination": "/product/ai-gateway/:slug*"
    },
    {
      "source": "/portkey-features/ai-gateway/configs",
      "destination": "/product/ai-gateway/configs"
    },
    {
      "source": "/portkey-features/ai-gateway/simple-and-semantic-cache",
      "destination": "/product/ai-gateway/cache-simple-and-semantic"
    },
    {
      "source": "/portkey-features/ai-gateway/fallbacks-on-llms",
      "destination": "/product/ai-gateway/fallbacks"
    },
    {
      "source": "/portkey-features/observability",
      "destination": "/product/observability"
    },
    {
      "source": "/portkey-features/observability/logs-and-analytics",
      "destination": "/product/observability/logs"
    },
    {
      "source": "/portkey-features/observability/request-tracing",
      "destination": "/product/observability/traces"
    },
    {
      "source": "/portkey-features/observability/custom-metadata",
      "destination": "/product/observability/metadata"
    },
    {
      "source": "/portkey-features/model-management",
      "destination": "/product/prompt-library"
    },
    {
      "source": "/portkey-features/feedback",
      "destination": "/product/observability/feedback"
    },
    {
      "source": "/portkey-features/security-and-compliance",
      "destination": "/product/enterprise-offering/security-portkey"
    },
    {
      "source": "/portkey-features/security-and-compliance/virtual-keys",
      "destination": "/product/ai-gateway/virtual-keys"
    },
    {
      "source": "/portkey-features/continuous-fine-tuning-beta",
      "destination": "/product/autonomous-fine-tuning"
    },
    {
      "source": "/sdk",
      "destination": "/api-reference/inference-api/portkey-sdk-client"
    },
    {
      "source": "/sdk/python",
      "destination": "/api-reference/inference-api/portkey-sdk-client"
    },
    {
      "source": "/sdk/node",
      "destination": "/api-reference/inference-api/portkey-sdk-client"
    },
    {
      "source": "/integrations",
      "destination": "/integrations/llms"
    },
    {
      "source": "/integrations/llm-providers",
      "destination": "/integrations/llms"
    },
    {
      "source": "/integrations/llm-providers/open-ai-sdk",
      "destination": "/integrations/llms/openai"
    },
    {
      "source": "/integrations/llm-providers/anthropic-sdk",
      "destination": "/integrations/llms/anthropic"
    },
    {
      "source": "/integrations/llm-providers/whisper",
      "destination": "/integrations/llms/openai"
    },
    {
      "source": "/integrations/llm-providers/anyscale-llama-2-and-mistral-7b",
      "destination": "/integrations/llms/anyscale-llama2-mistral-zephyr"
    },
    {
      "source": "/integrations/llm-providers/anyscale-llama-2-and-mistral-7b/fallback-to-llama2-70b-in-llamaindex",
      "destination": "/integrations/llms/anyscale-llama2-mistral-zephyr"
    },
    {
      "source": "/integrations/llm-providers/cohere",
      "destination": "/integrations/llms/cohere"
    },
    {
      "source": "/integrations/llamaindex",
      "destination": "/integrations/libraries/llama-index-python"
    },
    {
      "source": "/integrations/llamaindex/implementing-fallbacks-and-retries",
      "destination": "/integrations/libraries/llama-index-python"
    },
    {
      "source": "/integrations/llamaindex/implementing-load-balancing",
      "destination": "/integrations/libraries/llama-index-python"
    },
    {
      "source": "/integrations/llamaindex/implementing-semantic-caching",
      "destination": "/integrations/libraries/llama-index-python"
    },
    {
      "source": "/integrations/llamaindex/observability",
      "destination": "/integrations/libraries/llama-index-python"
    },
    {
      "source": "/integrations/langchain",
      "destination": "/integrations/libraries/langchain-python"
    },
    {
      "source": "/integrations/rest-api",
      "destination": "/api-reference/inference-api/introduction"
    },
    {
      "source": "/integrations/rest-api/portkey-headers",
      "destination": "/api-reference/inference-api/headers"
    },
    {
      "source": "/cookbook",
      "destination": "/guides/getting-started"
    },
    {
      "source": "/cookbook/few-shot-prompting",
      "destination": "/guides/use-cases/few-shot-prompting"
    },
    {
      "source": "/support-and-faq/why-portkey",
      "destination": "/introduction/what-is-portkey"
    },
    {
      "source": "/support-and-faq/why-portkey/observability",
      "destination": "/product/observability"
    },
    {
      "source": "/support-and-faq/why-portkey/lower-cost-and-latency",
      "destination": "/introduction/feature-overview"
    },
    {
      "source": "/support-and-faq/why-portkey/improve-llm-success-rate",
      "destination": "/introduction/feature-overview"
    },
    {
      "source": "/support-and-faq/why-portkey/optimise-generation-quality",
      "destination": "/introduction/feature-overview"
    },
    {
      "source": "/support-and-faq/why-portkey/hide-pii-from-llms",
      "destination": "/introduction/feature-overview"
    },
    {
      "source": "/support-and-faq/common-errors-and-resolutions",
      "destination": "/support/common-errors-and-resolutions"
    },
    {
      "source": "/overview/introduction",
      "destination": "/introduction/what-is-portkey"
    },
    {
      "source": "/overview/features-overview",
      "destination": "/introduction/feature-overview"
    },
    {
      "source": "/getting-started/setup-your-account",
      "destination": "/introduction/make-your-first-request"
    },
    {
      "source": "/getting-started/quick-integration",
      "destination": "/introduction/make-your-first-request"
    },
    {
      "source": "/how-portkey-works/portkey-modes",
      "destination": "/introduction/feature-overview"
    },
    {
      "source": "/how-portkey-works/portkey-headers",
      "destination": "/api-reference/inference-api/headers"
    },
    {
      "source": "/how-portkey-works/supported-llms",
      "destination": "/integrations/llms"
    },
    {
      "source": "/key-features/request-caching",
      "destination": "/product/ai-gateway/cache-simple-and-semantic"
    },
    {
      "source": "/key-features/request-tracing",
      "destination": "/product/observability/traces"
    },
    {
      "source": "/key-features/automatic-retries",
      "destination": "/product/ai-gateway/automatic-retries"
    },
    {
      "source": "/key-features/custom-metadata",
      "destination": "/product/observability/metadata"
    },
    {
      "source": "/key-features/fallbacks-on-llms",
      "destination": "/product/ai-gateway/fallbacks"
    },
    {
      "source": "/key-features/load-balancing",
      "destination": "/product/ai-gateway/load-balancing"
    },
    {
      "source": "/key-features/feedback-api",
      "destination": "/product/observability/feedback"
    },
    {
      "source": "/key-features/logs-and-analytics",
      "destination": "/product/observability/analytics"
    },
    {
      "source": "/key-features/ai-provider-keys",
      "destination": "/product/ai-gateway/virtual-keys"
    },
    {
      "source": "/key-features/prompt-management",
      "destination": "/product/prompt-library"
    },
    {
      "source": "/key-features/prompt-management/few-shot-prompting",
      "destination": "/guides/use-cases/few-shot-prompting"
    },
    {
      "source": "/integration-guides/open-ai-sdk",
      "destination": "/integrations/llms/openai"
    },
    {
      "source": "/integration-guides/llamaindex",
      "destination": "/integrations/libraries/llama-index-python"
    },
    {
      "source": "/integration-guides/llamaindex/implementing-fallbacks-and-retries",
      "destination": "/integrations/libraries/llama-index-python"
    },
    {
      "source": "/integration-guides/llamaindex/implementing-load-balancing",
      "destination": "/integrations/libraries/llama-index-python"
    },
    {
      "source": "/integration-guides/llamaindex/implementing-semantic-caching",
      "destination": "/integrations/libraries/llama-index-python"
    },
    {
      "source": "/integration-guides/llamaindex/observability",
      "destination": "/integrations/libraries/llama-index-python"
    },
    {
      "source": "/integration-guides/langchain",
      "destination": "/integrations/libraries/langchain-python"
    },
    {
      "source": "/integration-guides/cohere",
      "destination": "/integrations/llms/cohere"
    },
    {
      "source": "/integration-guides/anthropic-sdk",
      "destination": "/integrations/llms/anthropic"
    },
    {
      "source": "/integration-guides/microsoft-guidance",
      "destination": "/integrations/llms/suggest-a-new-integration"
    },
    {
      "source": "/integration-guides/rest-api",
      "destination": "/api-reference/inference-api/introduction"
    },
    {
      "source": "/why-portkey/observability",
      "destination": "/product/observability"
    },
    {
      "source": "/why-portkey/lower-cost-and-latency",
      "destination": "/introduction/feature-overview"
    },
    {
      "source": "/why-portkey/improve-llm-success-rate",
      "destination": "/introduction/feature-overview"
    },
    {
      "source": "/why-portkey/optimise-generation-quality",
      "destination": "/introduction/feature-overview"
    },
    {
      "source": "/why-portkey/hide-pii-from-llms",
      "destination": "/introduction/feature-overview"
    },
    {
      "source": "/troubleshooting-and-support/common-errors-and-resolutions",
      "destination": "/support/common-errors-and-resolutions"
    },
    {
      "source": "/open-source",
      "destination": "/product/open-source"
    },
    {
      "source": "/open-source/rubeus-by-portkey",
      "destination": "/product/open-source"
    },
    {
      "source": "/support-and-faq/join-portkey-on-discord",
      "destination": "/support/developer-forum"
    },
    {
      "source": "/support-and-faq/contacting-support",
      "destination": "/support/contact-us"
    },
    {
      "source": "/support-and-faq/reporting-issues",
      "destination": "/support/developer-forum"
    },
    {
      "source": "/troubleshooting-and-support/reporting-issues",
      "destination": "/support/developer-forum"
    },
    {
      "source": "/troubleshooting-and-support/contacting-support",
      "destination": "/support/contact-us"
    },
    {
      "source": "/troubleshooting-and-support/join-portkey-on-discord",
      "destination": "/support/developer-forum"
    },
    {
      "source": "/welcome/what-is-portkey",
      "destination": "/introduction/what-is-portkey"
    },
    {
      "source": "/welcome/readme",
      "destination": "/introduction/what-is-portkey"
    },
    {
      "source": "/welcome/integration-guides/openai",
      "destination": "/integrations/llms/openai"
    },
    {
      "source": "/welcome/make-your-first-request",
      "destination": "/introduction/make-your-first-request"
    },
    {
      "source": "/product/ai-gateway-streamline-llm-integrations/cache-simple-and-semantic",
      "destination": "/product/ai-gateway/cache-simple-and-semantic"
    },
    {
      "source": "/welcome/integration-guides/langchain-python",
      "destination": "/integrations/libraries/langchain-python"
    },
    {
      "source": "/welcome/integration-guides/azure-openai",
      "destination": "/integrations/llms/azure-openai"
    },
    {
      "source": "/api-reference/chat-completions",
      "destination": "/api-reference/inference-api/chat"
    },
    {
      "source": "/product/ai-gateway-streamline-llm-integrations/virtual-keys",
      "destination": "/product/ai-gateway/virtual-keys"
    },
    {
      "source": "/welcome/integration-guides/llama-index-python",
      "destination": "/integrations/libraries/llama-index-python"
    },
    {
      "source": "/welcome/integration-guides/anthropic",
      "destination": "/integrations/llms/anthropic"
    },
    {
      "source": "/api-reference/gateway-for-other-apis",
      "destination": "/api-reference/inference-api/gateway-for-other-apis"
    },
    {
      "source": "/welcome/integration-guides/ollama",
      "destination": "/integrations/llms/ollama"
    },
    {
      "source": "/cookbooks/few-shot-prompting",
      "destination": "/guides/use-cases/few-shot-prompting"
    },
    {
      "source": "/welcome/integration-guides/gemini",
      "destination": "/integrations/llms/gemini"
    },
    {
      "source": "/api-reference/prompts",
      "destination": "/api-reference/inference-api/prompts"
    },
    {
      "source": "/welcome/integration-guides/aws-bedrock",
      "destination": "/integrations/llms/bedrock/aws-bedrock"
    },
    {
      "source": "/product/prompt-library/retrieve-prompt-templates",
      "destination": "/api-reference/inference-api/prompts/render"
    },
    {
      "source": "/api-reference/embeddings",
      "destination": "/api-reference/inference-api/embeddings"
    },
    {
      "source": "/api-reference/prompts/prompt-completion",
      "destination": "/api-reference/inference-api/prompts/prompt-completion"
    },
    {
      "source": "/api-reference/completions",
      "destination": "/api-reference/inference-api/completions"
    },
    {
      "source": "/welcome/integration-guides/anyscale-llama2-mistral-zephyr",
      "destination": "/integrations/llms/anyscale-llama2-mistral-zephyr"
    },
    {
      "source": "/cookbooks/a-b-test-prompts-and-models",
      "destination": "/guides/getting-started/a-b-test-prompts-and-models"
    },
    {
      "source": "/changelog/portkeys-december-migration",
      "destination": "/support/portkeys-december-migration"
    },
    {
      "source": "/portkey-endpoints/configs",
      "destination": "/api-reference/admin-api/control-plane/configs/create-config"
    },
    {
      "source": "/welcome/integration-guides/autogen",
      "destination": "/integrations/agents/autogen"
    },
    {
      "source": "/api-reference/evals",
      "destination": "/product/guardrails"
    },
    {
      "source": "/api-reference/feedback",
      "destination": "/api-reference/admin-api/data-plane/feedback"
    },
    {
      "source": "/cookbooks/function-calling",
      "destination": "/guides/getting-started/function-calling"
    },
    {
      "source": "/portkey-endpoints/virtual-keys",
      "destination": "/api-reference/admin-api/control-plane/virtual-keys/create-virtual-key"
    },
    {
      "source": "/product/ai-gateway-streamline-llm-integrations/virtual-keys/budget-limits-enterprise-feature",
      "destination": "/product/ai-gateway/virtual-keys/budget-limits"
    },
    {
      "source": "/portkey-endpoints/prompts",
      "destination": "/api-reference/inference-api/prompts"
    },
    {
      "source": "/api-reference/completions-1",
      "destination": "/api-reference/inference-api/completions"
    },
    {
      "source": "/portkey-endpoints/admin",
      "destination": "/api-reference/admin-api/control-plane/users/retrieve-a-user"
    },
    {
      "source": "/cookbooks/enforcing-json-schema-with-anyscale-and-together",
      "destination": "/guides/use-cases/enforcing-json-schema-with-anyscale-and-together"
    },
    {
      "source": "/api-reference/logs",
      "destination": "/api-reference/admin-api/data-plane/logs/insert-a-log"
    },
    {
      "source": "/cookbooks/emotions-with-gpt-4o",
      "destination": "/guides/use-cases/emotions-with-gpt-4o"
    },
    {
      "source": "/product/ai-gateway-streamline-llm-integrations/multimodal-capabilities/vision-1",
      "destination": "/product/ai-gateway/multimodal-capabilities/speech-to-text"
    },
    {
      "source": "/portkey-endpoints/api-keys",
      "destination": "/api-reference/admin-api/control-plane/api-keys/update-api-key"
    },
    {
      "source": "/portkey-endpoints/analytics/graphs-time-series-data",
      "destination": "http://localhost:3000/api-reference/admin-api/control-plane/analytics/graphs-time-series-data/get-cache-hit-latency-data"
    },
    {
      "source": "/api-reference/virtual-keys",
      "destination": "/api-reference/admin-api/control-plane/virtual-keys/create-virtual-key"
    },
    {
      "source": "/guides/practitioners-cookbooks/quickstarts/a-b-test-prompts-and-models",
      "destination": "/guides/getting-started/a-b-test-prompts-and-models"
    },
    {
      "source": "/portkey-endpoints/logs",
      "destination": "/api-reference/admin-api/data-plane/logs/insert-a-log"
    },
    {
      "source": "/integrations/llms/openai/structued-outputs",
      "destination": "/integrations/llms/openai/structured-outputs"
    },
    {
      "source": "/portkey-endpoints/analytics",
      "destination": "/api-reference/admin-api/control-plane/analytics/summary/get-all-cache-data"
    },
    {
      "source": "/portkey-endpoints/analytics/groups-paginated-data",
      "destination": "/api-reference/admin-api/control-plane/analytics/groups-paginated-data/get-metadata-grouped-data"
    },
    {
      "source": "/portkey-endpoints/admin/workspaces",
      "destination": "/api-reference/admin-api/control-plane/workspaces/create-workspace"
    },
    {
      "source": "/product/enterprise-offering/components/log-store/mongodb",
      "destination": "/integrations/libraries/mongodb"
    },
    {
      "source": "/portkey-docs/introduction/getting-started",
      "destination": "/introduction/what-is-portkey"
    },
    {
      "source": "/api-reference/admin-api/control-plane/admin/:slug*",
      "destination": "/api-reference/admin-api/control-plane/:slug*"
    },
    {
      "source": "/integrations/llms/aws-bedrock",
      "destination": "/integrations/llms/bedrock/aws-bedrock"
    },
    {
      "source": "/product/prompt-library/advanced-prompting-with-json-mode",
      "destination": "/product/prompt-engineering-studio/prompt-playground"
    },
    {
      "source": "/product/prompt-library/prompt-partials",
      "destination": "/product/prompt-engineering-studio/prompt-partial"
    },
    {
      "source": "/product/prompt-library/prompt-templates",
      "destination": "/product/prompt-engineering-studio/prompt-playground"
    },
    {
      "source": "/product/prompt-library/retrieve-prompts",
      "destination": "/product/prompt-engineering-studio/prompt-api"
    },
    {
      "source": "/product/prompt-library",
      "destination": "/product/prompt-engineering-studio"
    },
    {
      "source": "/guides/use-cases/build-a-chatbot-using-portkeys-prompt-templates",
      "destination": "/guides/prompts/build-a-chatbot-using-portkeys-prompt-templates"
    }
  ],
  "seo": {
    "indexing": "all"
  }
}<|MERGE_RESOLUTION|>--- conflicted
+++ resolved
@@ -668,12 +668,9 @@
             "pages": [
               "guides/prompts",
               "guides/prompts/ultimate-ai-sdr",
-<<<<<<< HEAD
+
               "guides/prompts/build-a-chatbot-using-portkeys-prompt-templates",
               "guides/prompts/llm-as-a-judge"
-=======
-              "guides/prompts/build-a-chatbot-using-portkeys-prompt-templates"
->>>>>>> 5c50c624
             ]
           },
           {
